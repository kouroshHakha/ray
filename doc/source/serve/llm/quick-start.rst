--- conflicted
+++ resolved
@@ -794,11 +794,7 @@
 ~~~~~~~~~~~~~~~~~~~~~~~~~~~~~~~~~~~~~~~~~
 
 You can use `runtime_env` to specify the env variables that are required to access the model.
-<<<<<<< HEAD
-To get the deployment options, you can use the :classmethod:`get_deployment_options <ray.serve.llm.deployment.LLMServer.get_deployment_options>` method on the :class:`LLMServer <ray.serve.llm.deployment.LLMServer>` class. Each deployment class has its own `get_deployment_options` method.
-=======
 To get the deployment options, you can use the ``get_deployment_options`` method on the :class:`LLMServer <ray.serve.llm.deployment.LLMServer>` class. Each deployment class has its own ``get_deployment_options`` method.
->>>>>>> 3a2dcfe5
 
 .. code-block:: python
 
