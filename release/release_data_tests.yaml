- name: DEFAULTS
  group: data-tests
  working_dir: nightly_tests/dataset

  frequency: nightly
  team: data

  cluster:
    byod:
      runtime_env:
        # Enable verbose stats for resource manager (to troubleshoot autoscaling)
        - RAY_DATA_DEBUG_RESOURCE_MANAGER=1

      # 'type: gpu' means: use the 'ray-ml' image.
      type: gpu
    cluster_compute: autoscaling_cpu_compute.yaml

###############
# Reading tests
###############

- name: read_parquet
  run:
    timeout: 3600
    script: >
      python read_and_consume_benchmark.py
      s3://ray-benchmark-data-internal/imagenet/parquet --format parquet
      --iter-bundles

- name: read_images
  run:
    timeout: 3600
    script: >
      python read_and_consume_benchmark.py
      s3://anyscale-imagenet/ILSVRC/Data/CLS-LOC/ --format image --iter-bundles

- name: read_tfrecords
  run:
    timeout: 3600
    script: >
      python read_and_consume_benchmark.py
      s3://ray-benchmark-data-internal/imagenet/tfrecords --format tfrecords
      --iter-bundles

- name: read_from_uris
  run:
    timeout: 5400
    script: python read_from_uris_benchmark.py

- name: read_images_comparison_microbenchmark_single_node
  frequency: manual

  cluster:
    byod:
      post_build_script: byod_install_mosaicml.sh
    cluster_compute: single_worker_node_0_head_node_benchmark_compute.yaml

  run:
    timeout: 1800
    script: bash run_image_loader_microbenchmark.sh

###############
# Writing tests
###############

- name: write_parquet
  run:
    timeout: 3600
    script: >
      python read_and_consume_benchmark.py
      s3://ray-benchmark-data/tpch/parquet/sf1000/lineitem --format parquet --write

###################
# Aggregation tests
###################

- name: count_parquet
  run:
    timeout: 600
    script: >
      python read_and_consume_benchmark.py
      s3://ray-benchmark-data/tpch/parquet/sf10000/lineitem --format parquet --count

###############
# Groupby tests
###############

# The groupby tests use the TPC-H lineitem table. Here are the columns used for the
# groupbys and their corresponding TPC-H column names:
#
# | Our dataset     | TPC-H column name |
# |-----------------|-------------------|
# | column02        | l_suppkey         |
# | column08        | l_returnflag      |
# | column13        | l_shipinstruct    |
# | column14        | l_shipmode        |
#
# Here are the number of groups for different groupby columns in SF 1000:
#
# | Groupby columns                  | Number of groups |
# |----------------------------------|------------------|
# | column08, column13, column14     | 84               |
# | column02, column14               | 7,000,000        |
#
# The SF (scale factor) 1000 lineitem table contains ~6B rows.

# TODO: Bump the scale from SF10 to SF1000 once we handle the scale.

- name: aggregate_groups

  cluster:
    cluster_compute: all_to_all_compute.yaml

  run:
    timeout: 3600

  variations:
    - __suffix__: few_groups
      run:
        script: >
          python groupby_benchmark.py --sf 10 --aggregate
          --group-by column08 column13 column14
    - __suffix__: many_groups
      run:
        script: >
          python groupby_benchmark.py --sf 10 --aggregate
          --group-by column02 column14

- name: map_groups

  cluster:
    cluster_compute: all_to_all_compute.yaml

  run:
    timeout: 3600

  variations:
    - __suffix__: few_groups
      run:
        script: >
          python groupby_benchmark.py --sf 10 --map-groups
          --group-by column08 column13 column14
    - __suffix__: many_groups
      run:
        script: >
          python groupby_benchmark.py --sf 10 --map-groups
          --group-by column02 column14

#######################
# Streaming split tests
#######################

- name: streaming_split

  cluster:
    cluster_compute: fixed_size_cpu_compute.yaml

  run:
    timeout: 300
    script: python streaming_split_benchmark.py --num-workers 10
    wait_for_nodes:
      num_nodes: 10

  variations:
    - __suffix__: regular
    - __suffix__: early_stop
      # This test case will early stop the data ingestion iteration on the GPU actors.
      # This is a common usage in PyTorch Lightning
      # (https://lightning.ai/docs/pytorch/stable/common/trainer.html#limit-train-batches).
      # There was a bug in Ray Data that caused GPU memory leak (see #34819).
      # We add this test case to cover this scenario.
      run:
        script: python streaming_split_benchmark.py --num-workers 10 --early-stop

################
# Training tests
################

- name: distributed_training
  working_dir: nightly_tests

  cluster:
    byod:
      post_build_script: byod_install_mosaicml.sh
    cluster_compute: dataset/multi_node_train_16_workers.yaml

  run:
    timeout: 3600
    script: >
      python dataset/multi_node_train_benchmark.py --num-workers 16 --file-type parquet
      --target-worker-gb 50 --use-gpu

  variations:
    - __suffix__: regular
    - __suffix__: chaos
      run:
        prepare: >
          python setup_chaos.py --kill-interval 200 --max-to-kill 1 --task-names
          "_RayTrainWorker__execute.get_next"

#################
# Iteration tests
#################

- name: iter_batches

  run:
    timeout: 2400

  variations:
    - __suffix__: numpy
      run:
        script: >
          python read_and_consume_benchmark.py
          s3://ray-benchmark-data/tpch/parquet/sf10/lineitem --format parquet
          --iter-batches numpy
    - __suffix__: pandas
      run:
        script: >
          python read_and_consume_benchmark.py
          s3://ray-benchmark-data/tpch/parquet/sf10/lineitem --format parquet
          --iter-batches pandas
    - __suffix__: pyarrow
      run:
        script: >
          python read_and_consume_benchmark.py
          s3://ray-benchmark-data/tpch/parquet/sf10/lineitem --format parquet
          --iter-batches pyarrow

- name: to_tf

  run:
    timeout: 2400
    script: >
      python read_and_consume_benchmark.py
      s3://air-example-data-2/100G-image-data-synthetic-raw/ --format image
      --to-tf image image

- name: iter_torch_batches

  cluster:
    cluster_compute: autoscaling_gpu_head_compute.yaml

  run:
    timeout: 2400
    script: >
      python read_and_consume_benchmark.py
      s3://air-example-data-2/100G-image-data-synthetic-raw/ --format image
      --iter-torch-batches

###########
# Map tests
###########

- name: map
  run:
    timeout: 1800
    script: python map_benchmark.py --api map --sf 10

- name: flat_map
  run:
    timeout: 1800
    script: python map_benchmark.py --api flat_map --sf 10

- name: map_batches
  run:
    timeout: 5400

  variations:
    - __suffix__: numpy
      run:
        script: >
          python map_benchmark.py --api map_batches --batch-format numpy --sf 1000
    - __suffix__: pandas
      run:
        script: >
          python map_benchmark.py --api map_batches --batch-format pandas --sf 1000
    - __suffix__: pyarrow
      run:
        script: >
          python map_benchmark.py --api map_batches --batch-format pyarrow --sf 1000
    - __suffix__: actors
      run:
        script: >
          python map_benchmark.py --api map_batches --compute actors --sf 1000

########################
# Sort and shuffle tests
########################

- name: random_shuffle
  working_dir: nightly_tests
  stable: False

  cluster:
    byod:
      runtime_env:
        - RAY_worker_killing_policy=retriable_lifo
      pip:
        - ray[default]
    cluster_compute: dataset/all_to_all_compute.yaml

  run:
    timeout: 10800
    script: >
      python dataset/sort_benchmark.py --num-partitions=1000 --partition-size=1e9
      --shuffle

  variations:
    - __suffix__: regular
    - __suffix__: chaos
      run:
        prepare: >
          python setup_chaos.py --chaos TerminateEC2Instance --kill-interval 600
          --max-to-kill 2

- name: sort
  working_dir: nightly_tests
  stable: False

  cluster:
    byod:
      runtime_env:
        - RAY_worker_killing_policy=retriable_lifo
      pip:
        - ray[default]
    cluster_compute: dataset/all_to_all_compute.yaml

  run:
    timeout: 10800
    script: python dataset/sort_benchmark.py --num-partitions=1000 --partition-size=1e9

  variations:
    - __suffix__: regular
    - __suffix__: chaos
      run:
        prepare: >
          python setup_chaos.py --chaos TerminateEC2Instance --kill-interval 900
          --max-to-kill 3


#######################
# Batch inference tests
#######################

# 300 GB image classification parquet data up to 10 GPUs
# 10 g4dn.12xlarge.
- name: batch_inference

  cluster:
    cluster_compute: autoscaling_gpu_compute.yaml

  run:
    timeout: 1800
    script: >
      python gpu_batch_inference.py
      --data-directory 300G-image-data-synthetic-raw-parquet --data-format parquet

- name: batch_inference_from_metadata
  # This benchmark errors because of the issues described in PLAN-383.
  frequency: manual

  cluster:
    cluster_compute: autoscaling_hetero_compute.yaml

  run:
    timeout: 1800
    script: python batch_inference_benchmark.py

- name: batch_inference_chaos
  stable: False
  # Don't use 'nightly_tests/dataset' as the working directory because we need to run
  # the 'setup_chaos.py' script.
  working_dir: nightly_tests

  cluster:
    cluster_compute: dataset/autoscaling_gpu_compute.yaml

  run:
    timeout: 1800
    prepare: python setup_chaos.py --chaos TerminateEC2Instance --batch-size-to-kill 2 --max-to-kill 6 --kill-delay 30
    script: >
      python dataset/gpu_batch_inference.py
      --data-directory 300G-image-data-synthetic-raw-parquet --data-format parquet --chaos-test

- name: batch_inference_chaos_no_scale_back
  stable: False
  working_dir: nightly_tests

  cluster:
    cluster_compute: dataset/autoscaling_gpu_compute.yaml

  run:
    timeout: 1800
    prepare: python setup_cluster_compute_config_updater.py --updates worker_nodes.0.max_nodes:5:240
    script: >
      python dataset/gpu_batch_inference.py
      --data-directory 300G-image-data-synthetic-raw-parquet --data-format parquet --chaos-test

# 10 TB image classification parquet data with autoscaling heterogenous cluster
# 10 g4dn.12xlarge, 10 m5.16xlarge
- name: batch_inference_hetero
  frequency: weekly

  cluster:
    cluster_compute: autoscaling_hetero_compute.yaml

  run:
    timeout: 7200
    script: >
      python gpu_batch_inference.py
      --data-directory 10T-image-data-synthetic-raw-parquet --data-format parquet

##############
# TPCH Queries
##############

- name: tpch_q1

  cluster:
    cluster_compute: all_to_all_compute.yaml

  run:
    timeout: 5400
    script: python tpch_q1.py --sf 100

##############
# LLM
##############

- name: llm_serving_llama_3dot1_8B_quantized_tp_1
  frequency: nightly
  python: "3.11"
  group: llm
  working_dir: llm_tests/serve

  cluster:
    byod:
      type: llm-cu124
    cluster_compute: llm_auto_select_worker.yaml

  run:
    timeout: 3600
    long_running: false
    script: python run_llm_serve_release_tests.py --serve-config-file configs/serve_llama_3dot1_8b_quantized_tp1.yaml

- name: llm_serving_llama_3dot1_8B_tp_2
  frequency: nightly
  python: "3.11"
  group: llm
  working_dir: llm_tests/serve

  cluster:
    byod:
      type: llm-cu124
    cluster_compute: llm_auto_select_worker.yaml

  run:
    timeout: 3600
    long_running: false
    script: python run_llm_serve_release_tests.py --serve-config-file configs/serve_llama_3dot1_8b_tp2.yaml

- name: llm_serving_llama_3dot1_8B_lora
  frequency: nightly
  python: "3.11"
  group: llm
  working_dir: llm_tests/serve

  cluster:
    byod:
      type: llm-cu124
    cluster_compute: llm_auto_select_worker.yaml

  run:
    timeout: 3600
    long_running: false
<<<<<<< HEAD
    script: python run_llm_serve_release_tests.py --serve-config-file configs/serve_llama_3dot1_8b_lora.yaml
=======
    script: python llm_serving_release_tests.py --serve-config-file serve_llama_3dot1_8b_lora.yaml --run-perf-profiler false
>>>>>>> ea2b8ea9
<|MERGE_RESOLUTION|>--- conflicted
+++ resolved
@@ -474,8 +474,4 @@
   run:
     timeout: 3600
     long_running: false
-<<<<<<< HEAD
-    script: python run_llm_serve_release_tests.py --serve-config-file configs/serve_llama_3dot1_8b_lora.yaml
-=======
-    script: python llm_serving_release_tests.py --serve-config-file serve_llama_3dot1_8b_lora.yaml --run-perf-profiler false
->>>>>>> ea2b8ea9
+    script: python llm_serving_release_tests.py --serve-config-file serve_llama_3dot1_8b_lora.yaml --run-perf-profiler false