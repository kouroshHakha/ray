import argparse
import errno
import io
import logging
import os
import pathlib
import re
import shlex
import shutil
import subprocess
import sys
import urllib.error
import urllib.parse
import urllib.request
import warnings
from enum import Enum
from itertools import chain

# Workaround for setuptools_scm (used on macos) adding junk files
# https://stackoverflow.com/a/61274968/8162137
try:
    import setuptools_scm.integration

    setuptools_scm.integration.find_files = lambda _: []
except ImportError:
    pass

logger = logging.getLogger(__name__)

SUPPORTED_PYTHONS = [(3, 9), (3, 10), (3, 11), (3, 12), (3, 13)]
# When the bazel version is updated, make sure to update it
# in WORKSPACE file as well.

ROOT_DIR = os.path.dirname(__file__)
BUILD_JAVA = os.getenv("RAY_INSTALL_JAVA") == "1"
SKIP_BAZEL_BUILD = os.getenv("SKIP_BAZEL_BUILD") == "1"
BAZEL_ARGS = os.getenv("BAZEL_ARGS")
BAZEL_LIMIT_CPUS = os.getenv("BAZEL_LIMIT_CPUS")

THIRDPARTY_SUBDIR = os.path.join("ray", "thirdparty_files")
RUNTIME_ENV_AGENT_THIRDPARTY_SUBDIR = os.path.join(
    "ray", "_private", "runtime_env", "agent", "thirdparty_files"
)

CLEANABLE_SUBDIRS = [
    THIRDPARTY_SUBDIR,
    RUNTIME_ENV_AGENT_THIRDPARTY_SUBDIR,
]

# In automated builds, we do a few adjustments before building. For instance,
# the bazel environment is set up slightly differently, and symlinks are
# replaced with junctions in Windows. This variable is set in our conda-forge
# feedstock.
is_conda_forge_build = bool(int(os.environ.get("IS_AUTOMATED_BUILD", "0")))

exe_suffix = ".exe" if sys.platform == "win32" else ""

# .pyd is the extension Python requires on Windows for shared libraries.
# https://docs.python.org/3/faq/windows.html#is-a-pyd-file-the-same-as-a-dll
pyd_suffix = ".pyd" if sys.platform == "win32" else ".so"


def find_version(*filepath):
    # Extract version information from filepath
    with open(os.path.join(ROOT_DIR, *filepath)) as fp:
        version_match = re.search(r"^version = ['\"]([^'\"]*)['\"]", fp.read(), re.M)
        if version_match:
            return version_match.group(1)
        raise RuntimeError("Unable to find version string.")


class SetupType(Enum):
    RAY = 1
    RAY_CPP = 2


class BuildType(Enum):
    DEFAULT = 1
    DEBUG = 2
    ASAN = 3
    TSAN = 4


class SetupSpec:
    def __init__(
        self, type: SetupType, name: str, description: str, build_type: BuildType
    ):
        self.type: SetupType = type
        self.name: str = name
        version = find_version("ray", "_version.py")
        # add .dbg suffix if debug mode is on.
        if build_type == BuildType.DEBUG:
            self.version: str = f"{version}+dbg"
        elif build_type == BuildType.ASAN:
            self.version: str = f"{version}+asan"
        elif build_type == BuildType.TSAN:
            self.version: str = f"{version}+tsan"
        else:
            self.version = version
        self.description: str = description
        self.build_type: BuildType = build_type
        self.files_to_include: list = []
        self.install_requires: list = []
        self.extras: dict = {}

    def get_packages(self):
        if self.type == SetupType.RAY:
            return setuptools.find_packages(exclude=("tests", "*.tests", "*.tests.*"))
        else:
            return []


build_type = os.getenv("RAY_DEBUG_BUILD")
if build_type == "debug":
    BUILD_TYPE = BuildType.DEBUG
elif build_type == "asan":
    BUILD_TYPE = BuildType.ASAN
elif build_type == "tsan":
    BUILD_TYPE = BuildType.TSAN
else:
    BUILD_TYPE = BuildType.DEFAULT

if os.getenv("RAY_INSTALL_CPP") == "1":
    # "ray-cpp" wheel package.
    setup_spec = SetupSpec(
        SetupType.RAY_CPP,
        "ray-cpp",
        "A subpackage of Ray which provides the Ray C++ API.",
        BUILD_TYPE,
    )
else:
    # "ray" primary wheel package.
    setup_spec = SetupSpec(
        SetupType.RAY,
        "ray",
        "Ray provides a simple, "
        "universal API for building distributed applications.",
        BUILD_TYPE,
    )
    RAY_EXTRA_CPP = True
    # Disable extra cpp for the development versions.
    if "dev" in setup_spec.version or os.getenv("RAY_DISABLE_EXTRA_CPP") == "1":
        RAY_EXTRA_CPP = False

# Ideally, we could include these files by putting them in a
# MANIFEST.in or using the package_data argument to setup, but the
# MANIFEST.in gets applied at the very beginning when setup.py runs
# before these files have been created, so we have to move the files
# manually.

# NOTE: The lists below must be kept in sync with ray/BUILD.bazel.
ray_files = [
    "ray/_raylet" + pyd_suffix,
    "ray/core/src/ray/gcs/gcs_server" + exe_suffix,
    "ray/core/src/ray/raylet/raylet" + exe_suffix,
]

if sys.platform == "linux":
    ray_files.append("ray/core/libjemalloc.so")

if BUILD_JAVA or os.path.exists(os.path.join(ROOT_DIR, "ray/jars/ray_dist.jar")):
    ray_files.append("ray/jars/ray_dist.jar")

if setup_spec.type == SetupType.RAY_CPP:
    setup_spec.files_to_include += ["ray/cpp/default_worker" + exe_suffix]
    # C++ API library and project template files.
    setup_spec.files_to_include += [
        os.path.join(dirpath, filename)
        for dirpath, dirnames, filenames in os.walk("ray/cpp")
        for filename in filenames
    ]

# These are the directories where automatically generated Python protobuf
# bindings are created.
generated_python_directories = [
    "ray/core/generated",
    "ray/serve/generated",
]

ray_files.append("ray/nightly-wheels.yaml")

# Autoscaler files.
ray_files += [
    "ray/autoscaler/aws/defaults.yaml",
    "ray/autoscaler/aws/cloudwatch/prometheus.yml",
    "ray/autoscaler/aws/cloudwatch/ray_prometheus_waiter.sh",
    "ray/autoscaler/azure/defaults.yaml",
    "ray/autoscaler/spark/defaults.yaml",
    "ray/autoscaler/_private/_azure/azure-vm-template.json",
    "ray/autoscaler/_private/_azure/azure-config-template.json",
    "ray/autoscaler/gcp/defaults.yaml",
    "ray/autoscaler/local/defaults.yaml",
    "ray/autoscaler/vsphere/defaults.yaml",
    "ray/autoscaler/ray-schema.json",
]

# Dashboard files.
ray_files += [
    os.path.join(dirpath, filename)
    for dirpath, dirnames, filenames in os.walk("ray/dashboard/client/build")
    for filename in filenames
]

# Dashboard metrics files.
ray_files += [
    os.path.join(dirpath, filename)
    for dirpath, dirnames, filenames in os.walk("ray/dashboard/modules/metrics/export")
    for filename in filenames
]
ray_files += [
    os.path.join(dirpath, filename)
    for dirpath, dirnames, filenames in os.walk(
        "ray/dashboard/modules/metrics/dashboards"
    )
    for filename in filenames
    if filename.endswith(".json")
]

# html templates for notebook integration
ray_files += [
    p.as_posix() for p in pathlib.Path("ray/widgets/templates/").glob("*.html.j2")
]

# If you're adding dependencies for ray extras, please
# also update the matching section of requirements/requirements.txt
# in this directory
if setup_spec.type == SetupType.RAY:
    pandas_dep = "pandas >= 1.3"
    numpy_dep = "numpy >= 1.20"
    pyarrow_deps = [
        "pyarrow >= 9.0.0",
        "pyarrow <18; sys_platform == 'darwin' and platform_machine == 'x86_64'",
    ]
    pydantic_dep = "pydantic!=2.0.*,!=2.1.*,!=2.2.*,!=2.3.*,!=2.4.*,<3"
    setup_spec.extras = {
        "cgraph": [
            "cupy-cuda12x; sys_platform != 'darwin'",
        ],
        "client": [
            # The Ray client needs a specific range of gRPC to work:
            # Tracking issues: https://github.com/grpc/grpc/issues/33714
            "grpcio != 1.56.0; sys_platform == 'darwin'",
            "grpcio",
        ],
        "data": [
            numpy_dep,
            pandas_dep,
            *pyarrow_deps,
            "fsspec",
        ],
        "default": [
            # If adding dependencies necessary to launch the dashboard api server,
            # please add it to python/ray/dashboard/optional_deps.py as well.
            "aiohttp >= 3.7",
            "aiohttp_cors",
            "colorful",
            "py-spy >= 0.2.0; python_version < '3.12'",  # noqa:E501
            "py-spy >= 0.4.0; python_version >= '3.12'",  # noqa:E501
            "requests",
            "grpcio >= 1.32.0; python_version < '3.10'",  # noqa:E501
            "grpcio >= 1.42.0; python_version >= '3.10'",  # noqa:E501
            "opencensus",
            pydantic_dep,
            "prometheus_client >= 0.7.1",
            "smart_open",
            "virtualenv >=20.0.24, !=20.21.1",  # For pip runtime env.
        ],
        "observability": [
            "opentelemetry-api",
            "opentelemetry-sdk",
            "opentelemetry-exporter-otlp",
            "memray; sys_platform != 'win32'",
        ],
        "serve": [
            "uvicorn[standard]",
            "requests",
            "starlette",
            "fastapi",
            "watchfiles",
        ],
        "tune": [
            "pandas",
            "tensorboardX>=1.9",
            "requests",
            *pyarrow_deps,
            "fsspec",
        ],
    }

    # Both "adag" and "cgraph" are for Compiled Graphs.
    # "adag" is deprecated and will be removed in the future.
    setup_spec.extras["adag"] = list(setup_spec.extras["cgraph"])

    # Ray Serve depends on the Ray dashboard components.
    setup_spec.extras["serve"] = list(
        set(setup_spec.extras["serve"] + setup_spec.extras["default"])
    )

    # Ensure gRPC library exists for Ray Serve gRPC support.
    setup_spec.extras["serve-grpc"] = list(
        set(
            setup_spec.extras["serve"]
            + [
                "grpcio >= 1.32.0; python_version < '3.10'",  # noqa:E501
                "grpcio >= 1.42.0; python_version >= '3.10'",  # noqa:E501
                "pyOpenSSL",
            ]
        )
    )

    if RAY_EXTRA_CPP:
        setup_spec.extras["cpp"] = ["ray-cpp==" + setup_spec.version]

    setup_spec.extras["rllib"] = setup_spec.extras["tune"] + [
        "dm_tree",
        "gymnasium==1.0.0",
        "lz4",
        "ormsgpack==1.7.0",
        "pyyaml",
        "scipy",
    ]

    setup_spec.extras["train"] = setup_spec.extras["tune"] + [pydantic_dep]

    # Ray AI Runtime should encompass Data, Tune, and Serve.
    setup_spec.extras["air"] = list(
        set(
            setup_spec.extras["tune"]
            + setup_spec.extras["data"]
            + setup_spec.extras["train"]
            + setup_spec.extras["serve"]
        )
    )

    # NOTE: While we keep ray[all] for compatibility, you probably
    # shouldn't use it because it contains too many dependencies
    # and no deployment needs all of them. Instead you should list
    # the extras you actually need, see
    # https://docs.ray.io/en/latest/ray-overview/installation.html#from-wheels
    #
    # "all" will not include "cpp" anymore. It is a big depedendency
    # that most people do not need.
    #
    # Instead, when cpp is supported, we add a "all-cpp".
    setup_spec.extras["all"] = list(
        set(
            chain.from_iterable([v for k, v in setup_spec.extras.items() if k != "cpp"])
        )
    )
    if RAY_EXTRA_CPP:
        setup_spec.extras["all-cpp"] = list(
            set(setup_spec.extras["all"] + setup_spec.extras["cpp"])
        )

    # "llm" is not included in all, by design. vllm's dependency set is very
    # large and specific, will likely run into dependency conflicts with other
    # ML libraries. As a result, it is an "extra-extra" that is not part
    # ray[all].
    #
    # ray[llm] depends on ray[data].
    #
    # Keep this in sync with python/requirements/llm/llm-requirements.txt
    #
    setup_spec.extras["llm"] = list(
        set(
            [
                "vllm>=0.7.2",
<<<<<<< HEAD
                "asyncache==0.3.1",
                "jsonref==1.1.0",
=======
                "asyncache>=0.3.1",
                "jsonref>=1.1.0",
>>>>>>> 6aa079a3
                "aiobotocore",
                "boto3",
                "async_timeout",
            ]
            + setup_spec.extras["data"]
<<<<<<< HEAD
=======
            + setup_spec.extras["serve"]
>>>>>>> 6aa079a3
        )
    )

# These are the main dependencies for users of ray. This list
# should be carefully curated. If you change it, please reflect
# the change in the matching section of requirements/requirements.txt
#
# NOTE: if you add any unbounded dependency, please also update
# install-core-prerelease-dependencies.sh so we can test
# new releases candidates.
if setup_spec.type == SetupType.RAY:
    setup_spec.install_requires = [
        "click >= 7.0",
        "filelock",
        "jsonschema",
        "msgpack >= 1.0.0, < 2.0.0",
        "packaging",
        "protobuf >= 3.15.3, != 3.19.5",
        "pyyaml",
        "aiosignal",
        "frozenlist",
        "requests",
    ]


def is_native_windows_or_msys():
    """Check to see if we are running on native Windows,
    but NOT WSL (which is seen as Linux)."""
    return sys.platform == "msys" or sys.platform == "win32"


def is_invalid_windows_platform():
    # 'GCC' check is how you detect MinGW:
    # https://github.com/msys2/MINGW-packages/blob/abd06ca92d876b9db05dd65f27d71c4ebe2673a9/mingw-w64-python2/0410-MINGW-build-extensions-with-GCC.patch#L53
    platform = sys.platform
    ver = sys.version
    return platform == "msys" or (platform == "win32" and ver and "GCC" in ver)


# Calls Bazel in PATH, falling back to the standard user installation path
# (~/bin/bazel) if it isn't found.
def bazel_invoke(invoker, cmdline, *args, **kwargs):
    home = os.path.expanduser("~")
    first_candidate = os.getenv("BAZEL_PATH", "bazel")
    candidates = [first_candidate]
    if sys.platform == "win32":
        mingw_dir = os.getenv("MINGW_DIR")
        if mingw_dir:
            candidates.append(mingw_dir + "/bin/bazel.exe")
    else:
        candidates.append(os.path.join(home, "bin", "bazel"))
    result = None
    for i, cmd in enumerate(candidates):
        try:
            result = invoker([cmd] + cmdline, *args, **kwargs)
            break
        except IOError:
            if i >= len(candidates) - 1:
                raise
    return result


def download(url):
    try:
        result = urllib.request.urlopen(url).read()
    except urllib.error.URLError:
        # This fallback is necessary on Python 3.5 on macOS due to TLS 1.2.
        curl_args = ["curl", "-s", "-L", "-f", "-o", "-", url]
        result = subprocess.check_output(curl_args)
    return result


def patch_isdir():
    """
    Python on Windows is having hard times at telling if a symlink is
    a directory - it can "guess" wrong at times, which bites when
    finding packages. Replace with a fixed version which unwraps links first.
    """
    orig_isdir = os.path.isdir

    def fixed_isdir(path):
        while os.path.islink(path):
            try:
                link = os.readlink(path)
            except OSError:
                break
            path = os.path.abspath(os.path.join(os.path.dirname(path), link))
        return orig_isdir(path)

    os.path.isdir = fixed_isdir


def replace_symlinks_with_junctions():
    """
    Per default Windows requires admin access to create symlinks, while
    junctions (which behave similarly) can be created by users.

    This function replaces symlinks (which might be broken when checked
    out without admin rights) with junctions so Ray can be built both
    with and without admin access.
    """
    assert is_native_windows_or_msys()

    # Update this list if new symlinks are introduced to the source tree
    _LINKS = {
        r"ray\rllib": "../../rllib",
    }
    root_dir = os.path.dirname(__file__)
    for link, default in _LINKS.items():
        path = os.path.join(root_dir, link)
        try:
            out = subprocess.check_output(
                "DIR /A:LD /B", shell=True, cwd=os.path.dirname(path)
            )
        except subprocess.CalledProcessError:
            out = b""
        if os.path.basename(path) in out.decode("utf8").splitlines():
            logger.info(f"'{link}' is already converted to junction point")
        else:
            logger.info(f"Converting '{link}' to junction point...")
            if os.path.isfile(path):
                with open(path) as inp:
                    target = inp.read()
                os.unlink(path)
            elif os.path.isdir(path):
                target = default
                try:
                    # unlink() works on links as well as on regular files,
                    # and links to directories are considered directories now
                    os.unlink(path)
                except OSError as err:
                    # On Windows attempt to unlink a regular directory results
                    # in a PermissionError with errno set to errno.EACCES.
                    if err.errno != errno.EACCES:
                        raise
                    # For regular directories deletion is done with rmdir call.
                    os.rmdir(path)
            else:
                raise ValueError(f"Unexpected type of entry: '{path}'")
            target = os.path.abspath(os.path.join(os.path.dirname(path), target))
            logger.info("Setting {} -> {}".format(link, target))
            subprocess.check_call(
                f'MKLINK /J "{os.path.basename(link)}" "{target}"',
                shell=True,
                cwd=os.path.dirname(path),
            )


if is_conda_forge_build and is_native_windows_or_msys():
    # Automated replacements should only happen in automatic build
    # contexts for now
    patch_isdir()
    replace_symlinks_with_junctions()


def build(build_python, build_java, build_cpp):
    if tuple(sys.version_info[:2]) not in SUPPORTED_PYTHONS:
        msg = (
            "Detected Python version {}, which is not supported. "
            "Only Python {} are supported."
        ).format(
            ".".join(map(str, sys.version_info[:2])),
            ", ".join(".".join(map(str, v)) for v in SUPPORTED_PYTHONS),
        )
        raise RuntimeError(msg)

    if is_invalid_windows_platform():
        msg = (
            "Please use official native CPython on Windows,"
            " not Cygwin/MSYS/MSYS2/MinGW/etc.\n"
            + "Detected: {}\n  at: {!r}".format(sys.version, sys.executable)
        )
        raise OSError(msg)

    bazel_env = dict(os.environ, PYTHON3_BIN_PATH=sys.executable)

    if is_native_windows_or_msys():
        SHELL = bazel_env.get("SHELL")
        if SHELL:
            bazel_env.setdefault("BAZEL_SH", os.path.normpath(SHELL))
        BAZEL_SH = bazel_env.get("BAZEL_SH", "")
        SYSTEMROOT = os.getenv("SystemRoot")
        wsl_bash = os.path.join(SYSTEMROOT, "System32", "bash.exe")
        if (not BAZEL_SH) and SYSTEMROOT and os.path.isfile(wsl_bash):
            msg = (
                "You appear to have Bash from WSL,"
                " which Bazel may invoke unexpectedly. "
                "To avoid potential problems,"
                " please explicitly set the {name!r}"
                " environment variable for Bazel."
            ).format(name="BAZEL_SH")
            raise RuntimeError(msg)

    # Note: We are passing in sys.executable so that we use the same
    # version of Python to build packages inside the build.sh script. Note
    # that certain flags will not be passed along such as --user or sudo.
    # TODO(rkn): Fix this.
    if not os.getenv("SKIP_THIRDPARTY_INSTALL_CONDA_FORGE"):
        pip_packages = ["psutil", "setproctitle==1.2.2", "colorama"]
        subprocess.check_call(
            [
                sys.executable,
                "-m",
                "pip",
                "install",
                "-q",
                "--target=" + os.path.join(ROOT_DIR, THIRDPARTY_SUBDIR),
            ]
            + pip_packages,
            env=dict(os.environ, CC="gcc"),
        )

        # runtime env agent dependenceis
        runtime_env_agent_pip_packages = ["aiohttp"]
        subprocess.check_call(
            [
                sys.executable,
                "-m",
                "pip",
                "install",
                "-q",
                "--target="
                + os.path.join(ROOT_DIR, RUNTIME_ENV_AGENT_THIRDPARTY_SUBDIR),
            ]
            + runtime_env_agent_pip_packages
        )

    bazel_flags = ["--verbose_failures"]
    if BAZEL_ARGS:
        bazel_flags.extend(shlex.split(BAZEL_ARGS))

    if BAZEL_LIMIT_CPUS:
        n = int(BAZEL_LIMIT_CPUS)  # the value must be an int
        bazel_flags.append(f"--local_cpu_resources={n}")
        warnings.warn(
            "Setting BAZEL_LIMIT_CPUS is deprecated and will be removed in a future"
            " version. Please use BAZEL_ARGS instead.",
            FutureWarning,
        )

    if is_conda_forge_build:
        src_dir = os.environ.get("SRC_DIR", False) or os.getcwd()
        src_dir = os.path.abspath(src_dir)
        if is_native_windows_or_msys():
            drive = os.path.splitdrive(src_dir)[0] + "\\"
            root_dir = os.path.join(drive, "bazel-root")
            out_dir = os.path.join(drive, "b-o")
            bazel_flags.append("--enable_runfiles=false")
        else:
            root_dir = os.path.join(src_dir, "..", "bazel-root")
            out_dir = os.path.join(src_dir, "..", "b-o")

        for d in (root_dir, out_dir):
            if not os.path.exists(d):
                os.makedirs(d)

        bazel_precmd_flags = [
            "--output_user_root=" + root_dir,
            "--output_base=" + out_dir,
        ]
    else:
        bazel_precmd_flags = []
        # Using --incompatible_strict_action_env so that the build is more
        # cache-able We cannot turn this on for Python tests yet, as Ray's
        # Python bazel tests are not hermetic.
        #
        # And we put it here so that does not change behavior of
        # conda-forge build.
        if sys.platform != "darwin":  # TODO(aslonnie): does not work on macOS..
            bazel_flags.append("--incompatible_strict_action_env")

    bazel_targets = []
    bazel_targets += ["//:ray_pkg"] if build_python else []
    bazel_targets += ["//cpp:ray_cpp_pkg"] if build_cpp else []
    bazel_targets += ["//java:ray_java_pkg"] if build_java else []

    if setup_spec.build_type == BuildType.DEBUG:
        bazel_flags.append("--config=debug")
    if setup_spec.build_type == BuildType.ASAN:
        bazel_flags.append("--config=asan-build")
    if setup_spec.build_type == BuildType.TSAN:
        bazel_flags.append("--config=tsan")

    return bazel_invoke(
        subprocess.check_call,
        bazel_precmd_flags + ["build"] + bazel_flags + ["--"] + bazel_targets,
        env=bazel_env,
    )


def _walk_thirdparty_dir(directory):
    file_list = []
    for root, dirs, filenames in os.walk(directory):
        # Exclude generated bytecode cache directories and tests directories
        # from vendored packages.
        for exclude_dir in ["__pycache__", "tests"]:
            if exclude_dir in dirs:
                dirs.remove(exclude_dir)
        for name in filenames:
            file_list.append(os.path.join(root, name))
    return file_list


def copy_file(target_dir, filename, rootdir):
    # TODO(rkn): This feels very brittle. It may not handle all cases. See
    # https://github.com/apache/arrow/blob/master/python/setup.py for an
    # example.
    # File names can be absolute paths, e.g. from _walk_thirdparty_dir().
    source = os.path.relpath(filename, rootdir)
    destination = os.path.join(target_dir, source)
    # Create the target directory if it doesn't already exist.
    os.makedirs(os.path.dirname(destination), exist_ok=True)
    if not os.path.exists(destination):
        if sys.platform == "win32":
            # Does not preserve file mode (needed to avoid read-only bit)
            shutil.copyfile(source, destination, follow_symlinks=True)
        else:
            # Preserves file mode (needed to copy executable bit)
            shutil.copy(source, destination, follow_symlinks=True)
        return 1
    return 0


def pip_run(build_ext):
    if SKIP_BAZEL_BUILD:
        build(False, False, False)
    else:
        build(True, BUILD_JAVA, True)

    if setup_spec.type == SetupType.RAY:
        setup_spec.files_to_include += ray_files

        thirdparty_dir = os.path.join(ROOT_DIR, THIRDPARTY_SUBDIR)
        setup_spec.files_to_include += _walk_thirdparty_dir(thirdparty_dir)

        runtime_env_agent_thirdparty_dir = os.path.join(
            ROOT_DIR, RUNTIME_ENV_AGENT_THIRDPARTY_SUBDIR
        )
        setup_spec.files_to_include += _walk_thirdparty_dir(
            runtime_env_agent_thirdparty_dir
        )

        # Copy over the autogenerated protobuf Python bindings.
        for directory in generated_python_directories:
            for filename in os.listdir(directory):
                if filename[-3:] == ".py":
                    setup_spec.files_to_include.append(
                        os.path.join(directory, filename)
                    )

    copied_files = 0
    for filename in setup_spec.files_to_include:
        copied_files += copy_file(build_ext.build_lib, filename, ROOT_DIR)
    print("# of files copied to {}: {}".format(build_ext.build_lib, copied_files))


def api_main(program, *args):
    parser = argparse.ArgumentParser()
    choices = ["build", "python_versions", "clean", "help"]
    parser.add_argument("command", type=str, choices=choices)
    parser.add_argument(
        "-l",
        "--language",
        default="python",
        type=str,
        help="A list of languages to build native libraries. "
        'Supported languages include "python", "cpp", and "java". '
        "If not specified, only the Python library will be built.",
    )
    parsed_args = parser.parse_args(args)

    result = None

    if parsed_args.command == "build":
        kwargs = dict(build_python=False, build_java=False, build_cpp=False)
        for lang in parsed_args.language.split(","):
            if "python" in lang:
                kwargs.update(build_python=True)
            elif "java" in lang:
                kwargs.update(build_java=True)
            elif "cpp" in lang:
                kwargs.update(build_cpp=True)
            else:
                raise ValueError("invalid language: {!r}".format(lang))
        result = build(**kwargs)
    elif parsed_args.command == "python_versions":
        for version in SUPPORTED_PYTHONS:
            # NOTE: On Windows this will print "\r\n" on the command line.
            # Strip it out by piping to tr -d "\r".
            print(".".join(map(str, version)))
    elif parsed_args.command == "clean":

        def onerror(function, path, excinfo):
            nonlocal result
            if excinfo[1].errno != errno.ENOENT:
                msg = excinfo[1].strerror
                logger.error("cannot remove {}: {}".format(path, msg))
                result = 1

        for subdir in CLEANABLE_SUBDIRS:
            shutil.rmtree(os.path.join(ROOT_DIR, subdir), onerror=onerror)
    elif parsed_args.command == "help":
        parser.print_help()
    else:
        raise ValueError("Invalid command: {!r}".format(parsed_args.command))

    return result


if __name__ == "__api__":
    api_main(*sys.argv)

if __name__ == "__main__":
    import setuptools
    import setuptools.command.build_ext

    class build_ext(setuptools.command.build_ext.build_ext):
        def run(self):
            return pip_run(self)

    class BinaryDistribution(setuptools.Distribution):
        def has_ext_modules(self):
            return True


# Ensure no remaining lib files.
build_dir = os.path.join(ROOT_DIR, "build")
if os.path.isdir(build_dir):
    shutil.rmtree(build_dir)

setuptools.setup(
    name=setup_spec.name,
    version=setup_spec.version,
    author="Ray Team",
    author_email="ray-dev@googlegroups.com",
    description=(setup_spec.description),
    long_description=io.open(
        os.path.join(ROOT_DIR, os.path.pardir, "README.rst"), "r", encoding="utf-8"
    ).read(),
    url="https://github.com/ray-project/ray",
    keywords=(
        "ray distributed parallel machine-learning hyperparameter-tuning"
        "reinforcement-learning deep-learning serving python"
    ),
    python_requires=">=3.9",
    classifiers=[
        "Programming Language :: Python :: 3.9",
        "Programming Language :: Python :: 3.10",
        "Programming Language :: Python :: 3.11",
        "Programming Language :: Python :: 3.12",
    ],
    packages=setup_spec.get_packages(),
    cmdclass={"build_ext": build_ext},
    # The BinaryDistribution argument triggers build_ext.
    distclass=BinaryDistribution,
    install_requires=setup_spec.install_requires,
    setup_requires=["cython >= 3.0.12", "pip", "wheel"],
    extras_require=setup_spec.extras,
    entry_points={
        "console_scripts": [
            "ray=ray.scripts.scripts:main",
            "tune=ray.tune.cli.scripts:cli",
            "serve=ray.serve.scripts:cli",
        ]
    },
    package_data={
        "ray": ["includes/*.pxd", "*.pxd"],
    },
    include_package_data=True,
    exclude_package_data={
        # Empty string means "any package".
        # Therefore, exclude BUILD from every package:
        "": ["BUILD"],
    },
    zip_safe=False,
    license="Apache 2.0",
) if __name__ == "__main__" else None<|MERGE_RESOLUTION|>--- conflicted
+++ resolved
@@ -365,22 +365,14 @@
         set(
             [
                 "vllm>=0.7.2",
-<<<<<<< HEAD
-                "asyncache==0.3.1",
-                "jsonref==1.1.0",
-=======
                 "asyncache>=0.3.1",
                 "jsonref>=1.1.0",
->>>>>>> 6aa079a3
                 "aiobotocore",
                 "boto3",
                 "async_timeout",
             ]
             + setup_spec.extras["data"]
-<<<<<<< HEAD
-=======
             + setup_spec.extras["serve"]
->>>>>>> 6aa079a3
         )
     )
 
