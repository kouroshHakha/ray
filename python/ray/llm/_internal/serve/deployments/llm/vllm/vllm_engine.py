import asyncio
import os
import time
from typing import AsyncGenerator, List, Optional, Tuple, TYPE_CHECKING

import ray
import re
from concurrent.futures.thread import ThreadPoolExecutor
from ray.util import metrics
from ray.util.placement_group import PlacementGroup
from ray.util.scheduling_strategies import PlacementGroupSchedulingStrategy

from ray.llm._internal.serve.observability.logging import get_logger
from ray.llm._internal.serve.observability.metrics.utils import (
    LONG_RANGE_LATENCY_HISTOGRAM_BUCKETS_MS,
    ClockUnit,
    MsClock,
)
from ray.llm._internal.serve.configs.error_handling import (
    InputTooLong,
    ValidationError,
)
from ray.llm._internal.serve.deployments.llm.vllm.vllm_engine_stats import (
    ArgUsage,
    VLLMEngineStatTracker,
    usage_counters,
)
from ray.llm._internal.serve.deployments.llm.vllm.vllm_models import (
    VLLMEngineConfig,
    VLLMGenerationRequest,
    VLLMEmbeddingRequest,
    VLLMSamplingParams,
)
from ray.llm._internal.serve.deployments.utils.server_utils import floats_to_base64
from ray.llm._internal.serve.deployments.utils.node_initialization_utils import (
    InitializeNodeOutput,
)
from ray.llm._internal.serve.deployments.utils.node_initialization_utils import (
    initialize_node as initialize_node_util,
)
from ray.llm._internal.serve.configs.server_models import (
    Prompt,
    GenerationRequest,
    DiskMultiplexConfig,
    LLMConfig,
    LLMRawResponse,
    LogProb,
    LogProbs,
    FinishReason,
)

from ray.llm._internal.serve.configs.constants import (
    RAYLLM_ENABLE_REQUEST_PROMPT_LOGS,
    RAYLLM_GUIDED_DECODING_BACKEND,
    MIN_NUM_TOPLOGPROBS_ALLOWED,
    MAX_NUM_TOPLOGPROBS_ALLOWED,
)
from ray.llm._internal.utils import try_import

from ray.llm._internal.serve.deployments.llm.llm_engine import LLMEngine

if TYPE_CHECKING:
    from vllm.config import ModelConfig, VllmConfig
    from vllm.engine.arg_utils import AsyncEngineArgs
    from vllm.engine.protocol import EngineClient
    from vllm.outputs import RequestOutput, PoolingRequestOutput
    from vllm.sampling_params import SamplingParams as VLLMInternalSamplingParams

vllm = try_import("vllm")
logger = get_logger(__name__)

time_in_queue_histogram = metrics.Histogram(
    "vllm_engine_stats_time_in_queue_ms",
    "Time a request spends in the queue first forward pass not included (ms).",
    boundaries=LONG_RANGE_LATENCY_HISTOGRAM_BUCKETS_MS,
)

V1_TOO_LONG_PATTERN = re.compile(
    r".* (\d+).* is longer than the maximum model length of (\d+).*"
)


def _get_async_engine_args(llm_config: LLMConfig) -> "AsyncEngineArgs":
    engine_config = llm_config.get_engine_config()

    # This `model` is the local path on disk, or the hf model id.
    # If it is the hf_model_id, vLLM automatically downloads the correct model from HF.
    # We want this to be the local path on the disk when we already downloaded the
    # model artifacts from a remote storage during node initialization,
    # so vLLM will not require HF token for it and try to download it again.
    model = engine_config.actual_hf_model_id
    if isinstance(llm_config.model_loading_config.model_source, str):
        model = llm_config.model_loading_config.model_source

    return vllm.engine.arg_utils.AsyncEngineArgs(
        **{
            "model": model,
            "distributed_executor_backend": "ray",
            "guided_decoding_backend": RAYLLM_GUIDED_DECODING_BACKEND,
            "disable_log_stats": False,
            **engine_config.get_initialization_kwargs(),
        }
    )


def _get_vllm_engine_config(
    llm_config: LLMConfig,
) -> Tuple["AsyncEngineArgs", "VllmConfig"]:
    async_engine_args = _get_async_engine_args(llm_config)
    vllm_config = async_engine_args.create_engine_config()
    return async_engine_args, vllm_config


def _clear_current_platform_cache():
    """Clear the cache of the current platform.

    vllm current has an lru cache for getting device compatibility
    that will not have the correct returned value if
    CUDA_VISIBLE_DEVICES is not set properly. In RayLLM eventually
    when we want to create the engine the env will be set properly,
    but till then, upon the import of vllm somewhere
    (which is a mystery) the lru cache will have the wrong value.
    This function will clear the cache so that the next time the
    cache is accessed, it will be re-evaluated.

    Related issues:
    https://github.com/vllm-project/vllm/issues/8402
    https://github.com/vllm-project/vllm/issues/7890
    """
    from vllm.platforms import current_platform

    # This check is just to future proof this implementation
    # in case vllm removes their lru_cache decorator
    if hasattr(current_platform.get_device_capability, "cache_clear"):
        logger.info("Clearing the current platform cache ...")
        current_platform.get_device_capability.cache_clear()


class _EngineBackgroundProcess:
    def __init__(self, ipc_path, engine_args, engine_config):
        from vllm.engine.multiprocessing.engine import MQLLMEngine

        # Adapted from vllm.engine.multiprocessing.engine.MQLLMEngine.from_engine_args
        vllm.plugins.load_general_plugins()

        # Note (genesu): There is a bug in vllm 0.7.2 forced the use of uni processing
        # executor when world_size is 1. This is a bug in vllm 0.7.2 and
        # is fixed by https://github.com/vllm-project/vllm/pull/12934 which is shipped
        # with vllm 0.7.3. However, in Ray's llm package, we will enforce the use of
        # ray distributed executor for all cases so it's always compatible with Ray.
        from vllm.executor.ray_distributed_executor import RayDistributedExecutor

        # Clear the cache of the current platform.
        _clear_current_platform_cache()

        self.engine = MQLLMEngine(
            ipc_path=ipc_path,
            use_async_sockets=engine_config.model_config.use_async_output_proc,
            vllm_config=engine_config,
            executor_class=RayDistributedExecutor,
            log_requests=not engine_args.disable_log_requests,
            log_stats=not engine_args.disable_log_stats,
            usage_context=vllm.usage.usage_lib.UsageContext.API_SERVER,
        )
        self._error = None

    def start(self):
        try:
            self.engine.start()
        except Exception as e:
            self._error = e

    def get_error(self):
        return self._error


class VLLMEngine(LLMEngine):
    def __init__(
        self,
        llm_config: LLMConfig,
    ):
        """Create a vLLM Engine class

        Args:
            llm_config: The llm configuration for this engine
        """
        super().__init__(llm_config)

        if vllm is None:
            raise ImportError(
                "vLLM is not installed. Please install it with `pip install ray[llm]`."
            )

        assert isinstance(
            llm_config, LLMConfig
        ), f"Got invalid config {llm_config} of type {type(llm_config)}"
        self.llm_config = llm_config
        self.engine_config = VLLMEngineConfig.from_llm_config(llm_config)

        self._stats = VLLMEngineStatTracker()
        self.running = False
        self.model_config: "ModelConfig" = None
        self.engine = None
        self.vllm_config: "VllmConfig" = None

        # Chat template content format (openai or string)
        self._resolved_content_format = None
        # Also need local instance of the tokenizer to manage prompt formatting.
        self._tokenizer = None

        self._tokenizer_executor = ThreadPoolExecutor(max_workers=1)
        self._atokenize = vllm.utils.make_async(
            self._tokenize, executor=self._tokenizer_executor
        )

    @staticmethod
    async def initialize_node(llm_config: LLMConfig) -> InitializeNodeOutput:
        """Run the node initializer.

        This is separate from `start` so it can run concurrently while starting the engine actor.

        It's a static method so it can be overridden for testing.
        """
        return await initialize_node_util(llm_config)

    def _tokenize(
        self, prompt_text: str, add_special_tokens: bool = False
    ) -> List[int]:
        encoded = self._tokenizer(prompt_text, add_special_tokens=add_special_tokens)
        return encoded.input_ids

    async def start(self):
        """Start the vLLM engine.

        If the engine is already running, do nothing.
        """
        from vllm.entrypoints.chat_utils import (
            resolve_chat_template_content_format as _resolve_chat_template_content_format,
        )

        if self.running:
            # The engine is already running!
            logger.info("Skipping engine restart because the engine is already running")
            return

        self.engine = await self._start_engine()
        self.running = True
        self.model_config = await self.engine.get_model_config()

        self._tokenizer = await self.engine.get_tokenizer()

        def resolve_chat_template_content_format(model_config, **kwargs):
            try:
                return _resolve_chat_template_content_format(
                    model_config=model_config, **kwargs
                )
            except TypeError:
                # Legacy API before vLLM 0.9.0.
                # TODO(#52975): Remove this try-except once vLLM <0.9.0 is no longer supported.
                return _resolve_chat_template_content_format(
                    trust_remote_code=model_config.trust_remote_code, **kwargs
                )

        self._resolved_content_format = resolve_chat_template_content_format(
            model_config=self.model_config,
            # Use HF to get the chat template so set it to None here.
            chat_template=None,
            # Default to None, change when it's needed.
            # vLLM does not have a high level API to support all of this.
            tools=None,
            # Let vLLM decide the content format.
            given_format="auto",
            tokenizer=self._tokenizer,
        )

        logger.info("Started vLLM engine.")

    async def _start_engine(self) -> "EngineClient":
        from vllm import envs

        # Since vLLM 0.8.0, the logic to determine v0/v1 engine is as follows:
        # 1. If VLLM_USE_V1 is not set, then it tries to use v1 engine. However,
        #    if any feature specified in the engine config is not supported, then
        #    it falls back to v0. Note that launching vLLM on a non-main thread
        #    is an experimental feature, so vLLM will fall back to v0 in this case.
        # 2. If VLLM_USE_V1 is set to 1, then it will use v1 engine even with
        #    experimental features (such as launching vLLM on a non-main thread).
        # 3. If VLLM_USE_V1 is set to 0, force using v0 engine.
        # In Ray Serve LLM, we forbid case 1 because we have to know exactly which engine is used.
        if not envs.is_set("VLLM_USE_V1"):
            logger.warning(
                "VLLM_USE_V1 environment variable is not set, using vLLM v0 as default. "
                "Later we may switch default to use v1 once vLLM v1 is mature."
            )
            envs.set_vllm_use_v1(False)

        if not envs.VLLM_USE_V1:
            if self.llm_config.log_engine_metrics:
                raise ValueError("V1 vLLM Engine is required to log engine metrics")

            return await self._start_engine_v0()

        return await self._start_engine_v1()

    async def _prepare_engine_config(self, use_v1: bool):
        """
        Prepare the engine config to start the engine.

        Args:
            use_v1: Whether to use vLLM V1 engine.

        Returns:
            engine_args: The engine arguments.
            engine_config: The engine configuration.
            node_initialization: The node initialization.
        """
        # Initialize node and return all configurations
        node_initialization = await self.initialize_node(self.llm_config)

        if self.engine_config.use_gpu:
            # Create engine config on a task with access to GPU,
            # as GPU capability may be queried.
            if self.llm_config.accelerator_type:
                ref = (
                    ray.remote(
                        num_cpus=0,
                        num_gpus=1,
                        accelerator_type=self.llm_config.accelerator_type,
                    )(_get_vllm_engine_config)
                    .options(
                        runtime_env=node_initialization.runtime_env,
                        scheduling_strategy=PlacementGroupSchedulingStrategy(
                            placement_group=node_initialization.placement_group,
                        ),
                    )
                    .remote(self.llm_config)
                )
            else:
                ref = (
                    ray.remote(num_cpus=0, num_gpus=1)(_get_vllm_engine_config)
                    .options(
                        runtime_env=node_initialization.runtime_env,
                        scheduling_strategy=PlacementGroupSchedulingStrategy(
                            placement_group=node_initialization.placement_group,
                        ),
                    )
                    .remote(self.llm_config)
                )
            engine_args, engine_config = ray.get(ref)
        else:
            engine_args, engine_config = _get_vllm_engine_config(self.llm_config)

        # Note (genesu): vllm_config is used to extract the scheduler config for
        # computing the correct prompt limit.
        self.vllm_config = engine_config
        return engine_args, engine_config, node_initialization

    async def _start_engine_v1(self) -> "EngineClient":
        """Start the vLLM v1 engine. Note that we only use _get_async_engine_args
        to get the engine args and don't use _get_vllm_engine_config, because
        we integrate vLLM v1 using the highest-level async engine API.
        TODO: Refactor vLLM v0 integration to use the same async engine API
        to simplify the code.
        """
        (
            engine_args,
            engine_config,
            node_initialization,
        ) = await self._prepare_engine_config(use_v1=True)

        return self._start_async_llm_engine(
            engine_args,
            engine_config,
            node_initialization.placement_group,
            use_v1=True,
        )

    async def _start_engine_v0(self) -> "EngineClient":
        from vllm.engine.multiprocessing.client import MQLLMEngineClient

        (
            engine_args,
            engine_config,
            node_initialization,
        ) = await self._prepare_engine_config(use_v1=False)

        if MQLLMEngineClient.is_unsupported_config(engine_config):
            # If the engine is not supported, we fall back to the legacy async engine.
            #
            # Note (genesu): as of 2025-02-11, this code path is only triggered when
            # pipeline parallelism is > 1. And this is due to the vllm mq engine have
            # not implemented the pipeline parallelism yet.
            return self._start_async_llm_engine(
                engine_args,
                engine_config,
                node_initialization.placement_group,
                use_v1=False,
            )

        return await self._start_mq_engine(
            engine_args, engine_config, node_initialization.placement_group
        )

    async def _start_mq_engine(
        self,
        engine_args: "AsyncEngineArgs",
        engine_config: "VllmConfig",
        placement_group: PlacementGroup,
    ) -> "EngineClient":
        from vllm.engine.multiprocessing.client import MQLLMEngineClient

        ipc_path = vllm.utils.get_open_zmq_ipc_path()

        BackgroundCls = ray.remote(
            num_cpus=0,
            scheduling_strategy=PlacementGroupSchedulingStrategy(
                placement_group=placement_group,
                placement_group_capture_child_tasks=True,
            ),
            runtime_env=dict(
                env_vars=dict(
                    VLLM_USE_V1="0",
                ),
            ),
        )(_EngineBackgroundProcess)
        # Run the process in the background
        process_ref = BackgroundCls.remote(ipc_path, engine_args, engine_config)
        process_ref.start.remote()
        engine_client = MQLLMEngineClient(
            ipc_path=ipc_path,
            engine_config=engine_config,
            engine_pid=os.getpid(),
        )

        logger.info("[STATUS] Getting the server ready ...")
        while True:
            try:
                await engine_client.setup()
                break
            except TimeoutError:
                # A timeout is raised if client cannot connect to the background process.
                # This could be due to one of the following reasons:
                # 1. The engine has died during construction of the actor: In this case
                # get() on any of its methods will raise an ActorDiedError which should
                # be re-raised
                # 2. The engine is just not up yet (downloading the model, sharding, etc.)
                # In this case, we should just wait.
                # 3. Something in the .start() has caused the engine to fail: In this
                # case the exception is caught and get_error will return the error
                # which should be re-raised.
                logger.info("[STATUS] Waiting for engine process ...")
                try:
                    # Wait 1 second to get any potential error raised in the engine loop
                    err = ray.get(process_ref.get_error.remote(), timeout=1)
                    if err:
                        raise RuntimeError("Background Engine loop is dead.") from err
                except ray.exceptions.GetTimeoutError:
                    # If it times out then the background loop is keeping it busy
                    pass
                except ray.exceptions.ActorDiedError as e:
                    logger.error("[ERROR] Actor died.")
                    raise RuntimeError("Background Engine loop is dead.") from e

        logger.info("[STATUS] Server is ready.")

        return engine_client

    def _start_async_llm_engine(
        self,
        engine_args: "AsyncEngineArgs",
        vllm_config: "VllmConfig",
        placement_group: PlacementGroup,
        use_v1: bool = False,
    ) -> "EngineClient":
        """Creates an async LLM engine from the engine arguments."""
        from vllm.v1.executor.abstract import Executor

        vllm_config.parallel_config.placement_group = placement_group

        _clear_current_platform_cache()

        custom_stat_loggers = None
        if self.llm_config.log_engine_metrics:
            from ray.llm._internal.serve.deployments.llm.vllm.vllm_loggers import (
                RayPrometheusStatLogger,
            )

            # V1 AsyncLLMEngine does not yet support add_logger
            # For now, assume folks enabling log_engine_metrics do not require LoggingStatLogger, PrometheusStatLogger
            custom_stat_loggers = [RayPrometheusStatLogger]

        executor_class = Executor.get_class(vllm_config)
        logger.info(f"Using executor class: {executor_class}")
        engine = vllm.engine.async_llm_engine.AsyncLLMEngine(
            vllm_config=vllm_config,
            executor_class=executor_class,
            log_stats=not engine_args.disable_log_stats,
            stat_loggers=custom_stat_loggers,
        )

        return engine

    async def prepare_request(
        self,
        request_id: str,
        prompt: Prompt,
        stream: bool,
        disk_lora_model: Optional[DiskMultiplexConfig] = None,
    ) -> GenerationRequest:
        from vllm.entrypoints.chat_utils import (
            parse_chat_messages_futures,
            apply_hf_chat_template as _apply_hf_chat_template,
        )

        model_config = self.model_config
        mm_data = None

        if isinstance(prompt.prompt, list):
            messages = [m.model_dump() for m in prompt.prompt]
            conversation, mm_futures = parse_chat_messages_futures(
                messages=messages,
                model_config=model_config,
                tokenizer=self._tokenizer,
                content_format=self._resolved_content_format,
            )
            mm_data = await mm_futures

            def apply_hf_chat_template(model_config, **kwargs):
                try:
                    return _apply_hf_chat_template(model_config=model_config, **kwargs)
                except TypeError:
                    # Legacy API before vLLM 0.9.0.
                    # TODO(#52975): Remove above once vLLM <0.9.0 is no longer supported.
                    return _apply_hf_chat_template(
                        trust_remote_code=model_config.trust_remote_code, **kwargs
                    )

            prompt_text = apply_hf_chat_template(
                model_config=model_config,
                tokenizer=self._tokenizer,
                conversation=conversation,
                chat_template=None,
                tools=None,
                tokenize=False,
                # **kwargs for tokenizer.apply_chat_template
                trust_remote_code=model_config.trust_remote_code,
                add_generation_prompt=True,
                continue_final_message=False,
            )
        else:
            prompt_text = prompt.prompt

        prompt_token_ids = await self._atokenize(prompt_text)

        request_params = {
            "prompt": prompt_text,
            "prompt_token_ids": prompt_token_ids,
            "request_id": request_id,
            "sampling_params": VLLMSamplingParams.from_prompt(prompt),
            "disk_multiplex_config": disk_lora_model,
            "stream": stream,
        }
        if mm_data:
            request_params["multi_modal_data"] = mm_data

        vllm_request = VLLMGenerationRequest(**request_params)
        return vllm_request

    async def generate(
        self, request: GenerationRequest
    ) -> AsyncGenerator[LLMRawResponse, None]:
        """Generate an LLMRawResponse stream

        The vLLM generation request will be passed into vLLM, and the resulting output
        will be wrapped in an LLMRawResponse and yielded back to the user.

        Error handling:

        We schedule a finalizer that will abort the request on the engine.

        If an exception is raised in this function or vllm, the finalizer guarantees that the request is aborted.
        If an exception is raised in the caller, when this generator is gced, it will run the finalizer and abort the request.

        This should also handle the case where the caller is cancelled (raises asyncio.CancelledError)
        """
        if RAYLLM_ENABLE_REQUEST_PROMPT_LOGS:
            logger.info(
                f"Request {request.request_id} started. " f"Prompt: {request.prompt}"
            )

        if request.prompt_token_ids is not None:
            prompt = vllm.inputs.TokensPrompt(
                prompt_token_ids=request.prompt_token_ids,
                multi_modal_data=request.multi_modal_data,
            )
        else:
            prompt = vllm.inputs.TextPrompt(
                prompt=request.prompt,
                multi_modal_data=request.multi_modal_data,
            )

        # Construct a results generator from vLLM
        results_generator: AsyncGenerator["RequestOutput", None] = self.engine.generate(
            prompt=prompt,
            sampling_params=self._parse_sampling_params(request.sampling_params),
            request_id=request.request_id,
            lora_request=request.lora_request,  # type: ignore
        )

        # Loop over the results
        num_text_returned = 0
        all_tokens_collected = 0
        clock = MsClock(unit=ClockUnit.s)
        log_probs_idx = 0
        finish_reason = None
        num_input_tokens = 0
        try:
            start = time.perf_counter()
            request_output = None
            async for request_output in self._stats.auto_track(results_generator):
                # TODO(tchordia): handle more than one output
                assert (
                    len(request_output.outputs) == 1
                ), "Received more than 1 output from vllm, aborting"

                output = request_output.outputs[0]
                text_output = output.text[num_text_returned:]
                num_text_returned += len(text_output)
                num_input_tokens = len(request_output.prompt_token_ids)
                tokens_collected = len(output.token_ids) - all_tokens_collected
                all_tokens_collected += tokens_collected
                finish_reason = FinishReason.from_vllm_finish_reason(
                    output.finish_reason
                )

                self._handle_input_too_long(request_output, finish_reason)

                log_probs, log_probs_idx = self._extract_logprobs(
                    output,
                    log_probs_idx,
                    request.sampling_params.top_logprobs,
                )
                yield LLMRawResponse(
                    generated_text=text_output,
                    num_generated_tokens=tokens_collected,
                    logprobs=log_probs,
                    num_generated_tokens_batch=tokens_collected,
                    num_input_tokens=num_input_tokens,
                    num_input_tokens_batch=num_input_tokens,
                    preprocessing_time=0,
                    generation_time=clock.reset_interval(),
                    finish_reason=finish_reason,
                )

            if request_output is not None:
                total_request_time = time.perf_counter() - start
                if request_output.metrics is None:
                    # vLLM V1 metrics are not included in the request output yet.
                    queue_time = "N/A"
                    generation_time_str = "N/A"
                    tokens_s = "N/A"
                    generated_tokens_s = "N/A"
                else:
                    time_in_queue_histogram.observe(
                        request_output.metrics.time_in_queue
                    )
                    queue_time = f"{request_output.metrics.time_in_queue}s"
                    generation_time = (
                        total_request_time - request_output.metrics.time_in_queue
                    )
                    generation_time_str = f"{generation_time}s"
                    tokens_s = (
                        num_input_tokens + all_tokens_collected
                    ) / generation_time
                    generated_tokens_s = all_tokens_collected / generation_time

                logger.info(
                    f"Request {request.request_id} finished ({finish_reason}). "
                    f"Total time: {total_request_time}s, "
                    f"Queue time: {queue_time}, "
                    f"Generation+async time: {generation_time_str}, "
                    f"Input tokens: {num_input_tokens}, "
                    f"Generated tokens: {all_tokens_collected}, "
                    f"tokens/s: {tokens_s}, "
                    f"generated tokens/s: {generated_tokens_s}."
                )
            else:
                logger.warning(
                    f"Request {request.request_id} "
                    "finished without any output. "
                    f"Input tokens: {num_input_tokens}."
                )
        except ValueError as e:
            error_args = e.args
            if len(error_args) == 3 and "Input too long." == error_args[0]:
                _, input_length, max_input_length = error_args
                raise InputTooLong(input_length, max_input_length).exception from None
            elif len(error_args) == 1 and V1_TOO_LONG_PATTERN.match(error_args[0]):
                parsed_error = V1_TOO_LONG_PATTERN.match(error_args[0])
                raise InputTooLong(
                    int(parsed_error[1]), int(parsed_error[2])
                ).exception from None
            else:
                raise e from None
        finally:
            # Ensure that we cancel on the engine once we have exited the streaming
            # phase
            await self.engine.abort(request.request_id)

    def _get_prompt_limit(self) -> int:
        """Helper to get the prompt limit from scheduler config

        Port from https://github.com/vllm-project/vllm/blob/7b5ecf79bd94aab0d782c70126d0dcc37c16bc60/vllm/core/scheduler.py#L939
        """
        scheduler_config = self.vllm_config.scheduler_config
        if (
            scheduler_config.chunked_prefill_enabled
            and not scheduler_config.is_multi_step
        ):
            prompt_limit = scheduler_config.max_model_len
        else:
            prompt_limit = min(
                scheduler_config.max_model_len,
                scheduler_config.max_num_batched_tokens,
            )
        return prompt_limit

    def _handle_input_too_long(
        self, request_output: "RequestOutput", finish_reason: Optional[FinishReason]
    ):
        if (
            finish_reason
            and finish_reason == FinishReason.LENGTH
            and hasattr(request_output.metrics, "first_token_time")
            and request_output.metrics.first_token_time is None
        ):
            # This means that the prompt was too long and we did not generate anything.
            raise InputTooLong(
                len(request_output.prompt_token_ids), self._get_prompt_limit()
            ).exception

    async def embed(
        self, vllm_embedding_request: VLLMEmbeddingRequest
    ) -> Tuple[List[List[float]], int]:
        """Return (embeddings, num_prompt_tokens)"""

        num_prompts = len(vllm_embedding_request.prompt)
        if RAYLLM_ENABLE_REQUEST_PROMPT_LOGS:
            logger.info(
                f"Encoding request {vllm_embedding_request.request_id} started. "
                f"Num prompts: {num_prompts}"
            )

        generators: List[AsyncGenerator["PoolingRequestOutput", None]] = []

        prompts = vllm_embedding_request.prompt
        if isinstance(prompts, str):
            prompts = [prompts]

        for i, prompt in enumerate(prompts):
            request_id = f"{vllm_embedding_request.request_id}-{i}"
            gen: AsyncGenerator["PoolingRequestOutput", None] = self.engine.encode(
                prompt=vllm.inputs.TextPrompt(
                    prompt=prompt,
                ),
                pooling_params=vllm.pooling_params.PoolingParams(),
                request_id=request_id,
                lora_request=vllm_embedding_request.lora_request,  # type: ignore
            )
            generators.append(gen)

        embedding_data = []
        total_prompt_tokens = 0

        for gen in generators:
            async for result in gen:
                embedding = result.outputs.embedding
                if vllm_embedding_request.encoding_format == "base64":
                    embedding = floats_to_base64(embedding)

                embedding_data.append(embedding)
                total_prompt_tokens += len(result.prompt_token_ids)

        return embedding_data, total_prompt_tokens

    async def check_health(self) -> None:
        if not hasattr(self.engine, "check_health"):
            raise RuntimeError(f"{type(self.engine)} does not support health check.")

        try:
            return await asyncio.wait_for(self.engine.check_health(), timeout=15)
        except BaseException as e:
            logger.exception("Healthcheck failed. The replica will be restarted")
            raise e from None

    @staticmethod
    def _collect_usage_metrics(sampling_params: VLLMSamplingParams) -> None:
        if sampling_params.best_of is not None:
            usage_counters[ArgUsage.BEST_OF].inc()

        if sampling_params.presence_penalty is not None:
            usage_counters[ArgUsage.PRESENCE_PENALTY].inc()

        if sampling_params.frequency_penalty is not None:
            usage_counters[ArgUsage.FREQUENCY_PENALTY].inc()

        if (
            sampling_params.presence_penalty is not None
            and sampling_params.frequency_penalty is not None
        ):
            usage_counters[ArgUsage.PRESENCE_AND_FREQUENCY_PENALTY].inc()

        if sampling_params.temperature is not None:
            usage_counters[ArgUsage.TEMPERATURE].inc()

        if sampling_params.top_p is not None:
            usage_counters[ArgUsage.TOP_P].inc()

        if sampling_params.top_k is not None:
            usage_counters[ArgUsage.TOP_K].inc()

        if sampling_params.stop is not None:
            usage_counters[ArgUsage.STOP].inc()

        if sampling_params.max_tokens is not None:
            usage_counters[ArgUsage.MAX_TOKENS].inc()

        if sampling_params.logprobs is not None:
            usage_counters[ArgUsage.LOGPROBS].inc()

    def _parse_sampling_params(
        self, sampling_params: VLLMSamplingParams
    ) -> "VLLMInternalSamplingParams":
        """Parse the vllm sampling parameters from the prompt.
        This function is used to parse the sampling parameters from the prompt.
        It also collects the usage metrics for the sampling parameters.
        Args:
            sampling_params: The sampling parameters defined in ray.serve.llm.
        Returns:
            vllm.SamplingParams, The parsed sampling parameters.
        """
        self._collect_usage_metrics(sampling_params)
        try:
            if self.model_config is None:
                raise RuntimeError(
                    "VLLMEngine.model_config not set. Maybe VLLMEngine.start() was not called?"
                )

            log_probs = None
            if sampling_params.logprobs:
                max_logprobs = getattr(self.model_config, "max_logprobs", 0)
                max_logprobs = min(MAX_NUM_TOPLOGPROBS_ALLOWED, max_logprobs)
                if max_logprobs == 0:
                    raise ValueError("This model doesn't support outputting logprobs.")
                if sampling_params.top_logprobs:
                    if not (
                        MIN_NUM_TOPLOGPROBS_ALLOWED
                        <= sampling_params.top_logprobs
                        <= max_logprobs
                    ):
                        raise ValueError(
                            f"top_logprobs must be between {MIN_NUM_TOPLOGPROBS_ALLOWED} "
                            f"and {max_logprobs}. Got {sampling_params.top_logprobs}."
                        )
                    log_probs = sampling_params.top_logprobs
                else:
                    log_probs = 1
            else:
                if sampling_params.top_logprobs:
                    raise ValueError(
                        "if top_logprobs is specified, logprobs must be set to `True`"
                    )

            kwargs = dict(
                n=1,
                best_of=sampling_params.best_of,
<<<<<<< HEAD
                presence_penalty=(
                    sampling_params.presence_penalty
                    if sampling_params.presence_penalty is not None
                    else 0.0
                ),
                frequency_penalty=(
                    sampling_params.frequency_penalty
                    if sampling_params.frequency_penalty is not None
                    else 0.0
                ),
                temperature=(
                    sampling_params.temperature
                    if sampling_params.temperature is not None
                    else 1.0
                ),
                top_p=(
                    sampling_params.top_p if sampling_params.top_p is not None else 1.0
                ),
                top_k=(
                    sampling_params.top_k if sampling_params.top_k is not None else -1
                ),
                stop=sampling_params.stop,
                stop_token_ids=sampling_params.stop_tokens,
                ignore_eos=(
                    False
                    if sampling_params.ignore_eos is None
                    else sampling_params.ignore_eos
                ),
=======
                presence_penalty=0.0,
                frequency_penalty=0.0,
                repetition_penalty=1.0,
                temperature=1.0,
                top_p=1.0,
                top_k=-1,
                stop=sampling_params.stop,
                stop_token_ids=sampling_params.stop_tokens,
                ignore_eos=False,
>>>>>>> 55ae1770
                # vLLM will cancel internally if input+output>max_tokens
                max_tokens=self.model_config.max_model_len,
                logprobs=log_probs,
            )
            if sampling_params.presence_penalty is not None:
                kwargs["presence_penalty"] = sampling_params.presence_penalty
            if sampling_params.frequency_penalty is not None:
                kwargs["frequency_penalty"] = sampling_params.frequency_penalty
            if sampling_params.repetition_penalty is not None:
                kwargs["repetition_penalty"] = sampling_params.repetition_penalty
            if sampling_params.temperature is not None:
                kwargs["temperature"] = sampling_params.temperature
            if sampling_params.top_p is not None:
                kwargs["top_p"] = sampling_params.top_p
            if sampling_params.top_k is not None:
                kwargs["top_k"] = sampling_params.top_k
            if sampling_params.ignore_eos is not None:
                kwargs["ignore_eos"] = sampling_params.ignore_eos
            if sampling_params.max_tokens is not None:
                kwargs["max_tokens"] = sampling_params.max_tokens
            # If we set it to None, vLLM will throw an exception
            # as that is not the default value. Omitting it
            # will allow vLLM to generate a new seed internally,
            # as expected.
            if sampling_params.seed is not None:
                kwargs["seed"] = sampling_params.seed
            if sampling_params.response_format is not None:
                kwargs[
                    "guided_decoding"
                ] = sampling_params.response_format.to_guided_decoding_params(
                    backend=RAYLLM_GUIDED_DECODING_BACKEND
                )

            return vllm.SamplingParams(**kwargs)
        except Exception as e:
            # Wrap the error in ValidationError so the status code
            # returned to the user is correct.
            raise ValidationError(str(e)) from e

    @staticmethod
    def _extract_logprobs(
        output: "RequestOutput",
        log_probs_idx: int,
        top_logprobs: Optional[int] = None,
    ) -> Tuple[List[LogProbs], int]:
        all_log_probs = output.logprobs[log_probs_idx:] if output.logprobs else None
        return_log_probs = []
        if all_log_probs:
            for log_probs in all_log_probs:
                log_probs_for_n_sampled = [
                    LogProb(
                        logprob=log_prob.logprob,
                        token=log_prob.decoded_token,
                        bytes=list(log_prob.decoded_token.encode()),
                    )
                    for log_prob in log_probs.values()
                    if log_prob.decoded_token is not None
                ]
                if log_probs_for_n_sampled:
                    return_log_probs += [
                        LogProbs.create(
                            logprobs=log_probs_for_n_sampled, top_logprobs=top_logprobs
                        )
                    ]
        return return_log_probs, log_probs_idx + len(return_log_probs)<|MERGE_RESOLUTION|>--- conflicted
+++ resolved
@@ -874,36 +874,6 @@
             kwargs = dict(
                 n=1,
                 best_of=sampling_params.best_of,
-<<<<<<< HEAD
-                presence_penalty=(
-                    sampling_params.presence_penalty
-                    if sampling_params.presence_penalty is not None
-                    else 0.0
-                ),
-                frequency_penalty=(
-                    sampling_params.frequency_penalty
-                    if sampling_params.frequency_penalty is not None
-                    else 0.0
-                ),
-                temperature=(
-                    sampling_params.temperature
-                    if sampling_params.temperature is not None
-                    else 1.0
-                ),
-                top_p=(
-                    sampling_params.top_p if sampling_params.top_p is not None else 1.0
-                ),
-                top_k=(
-                    sampling_params.top_k if sampling_params.top_k is not None else -1
-                ),
-                stop=sampling_params.stop,
-                stop_token_ids=sampling_params.stop_tokens,
-                ignore_eos=(
-                    False
-                    if sampling_params.ignore_eos is None
-                    else sampling_params.ignore_eos
-                ),
-=======
                 presence_penalty=0.0,
                 frequency_penalty=0.0,
                 repetition_penalty=1.0,
@@ -913,7 +883,6 @@
                 stop=sampling_params.stop,
                 stop_token_ids=sampling_params.stop_tokens,
                 ignore_eos=False,
->>>>>>> 55ae1770
                 # vLLM will cancel internally if input+output>max_tokens
                 max_tokens=self.model_config.max_model_len,
                 logprobs=log_probs,
