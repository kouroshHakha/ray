--- conflicted
+++ resolved
@@ -10,6 +10,9 @@
 from ray.serve.deployment import Application
 from ray.serve.handle import DeploymentHandle
 
+from ray.llm._internal.serve.deployments.utils.server_utils import (
+    get_serve_request_id,
+)
 from ray.llm._internal.common.base_pydantic import BaseModelExtended
 from ray.llm._internal.serve.configs.openai_api_models import (
     ChatCompletionRequest,
@@ -20,12 +23,8 @@
     EmbeddingResponse,
     ErrorResponse,
 )
-<<<<<<< HEAD
 
 from ray.llm._internal.serve.deployments.protocol import LLMServerProtocol
-=======
->>>>>>> 3a2dcfe5
-from ray.llm._internal.serve.deployments.llm.llm_server import LLMServer
 from ray.llm._internal.serve.deployments.routers.builder_ingress import (
     parse_args as parse_llm_configs,
 )
@@ -33,14 +32,7 @@
     OpenAiIngress,
     make_fastapi_ingress,
 )
-<<<<<<< HEAD
 from ray.llm._internal.serve.deployments.llm.builder_llm_server import (
-=======
-from ray.serve.deployment import Application
-from ray.serve.handle import DeploymentHandle
-from ray.serve.llm import (
-    LLMConfig,
->>>>>>> 3a2dcfe5
     build_llm_deployment,
 )
 from ray.llm._internal.serve.configs.server_models import LLMConfig
@@ -165,6 +157,17 @@
 
         return prefill_request
 
+    async def _maybe_add_request_id_to_request(
+        self,
+        request: Union[
+            "ChatCompletionRequest", "CompletionRequest", "EmbeddingRequest"
+        ],
+    ):
+        """Add the request id to the request."""
+        request_id = get_serve_request_id()
+        if request_id:
+            request.request_id = request_id
+            
     def _prepare_decode_request(
         self,
         request: RequestType,
