--- conflicted
+++ resolved
@@ -554,248 +554,4 @@
     local_path: str
 
     # this is a per process id assigned to the model
-<<<<<<< HEAD
-    lora_assigned_int_id: int
-
-
-class ComputedPropertyMixin:
-    """
-    Include properties in the dict and json representations of the model.
-    """
-
-    # Replace with pydantic.computed_field once it's available
-    @classmethod
-    def get_properties(cls):
-        return [prop for prop in dir(cls) if isinstance(getattr(cls, prop), property)]
-
-    def model_dump(self, *args, **kwargs):
-        self.__dict__.update(
-            {prop: getattr(self, prop) for prop in self.get_properties()}
-        )
-        return super().model_dump(*args, **kwargs)  # type: ignore
-
-    def model_dump_json(
-        self,
-        *args,
-        **kwargs,
-    ) -> str:
-        self.__dict__.update(
-            {prop: getattr(self, prop) for prop in self.get_properties()}
-        )
-
-        return super().model_dump_json(*args, **kwargs)  # type: ignore
-
-
-class LogProb(BaseModel):
-    logprob: float
-    token: str
-    bytes: List[int]
-
-
-class LogProbs(BaseModel):
-    token: str
-    logprob: float
-    bytes: List[int]
-    top_logprobs: List[LogProb]
-
-    @classmethod
-    def create(cls, logprobs: List[LogProb], top_logprobs: Optional[int] = None):
-        assert len(logprobs) > 0, "logprobs must be a non-empty list"
-        token = logprobs[0].token
-        logprob = logprobs[0].logprob
-        bytes = logprobs[0].bytes
-        all_logprobs = logprobs if top_logprobs else []
-        ret = cls(token=token, logprob=logprob, bytes=bytes, top_logprobs=all_logprobs)
-        return ret
-
-
-# TODO (Kourosh): Remove this.
-class LLMRawResponse(ComputedPropertyMixin, BaseModelExtended):
-    """The response from a query to a RayLLM Model.
-
-    Args:
-        generated_text: The generated text.
-        logprobs: Log probabilities of each token and possibly some of the unchosen tokens.
-        num_input_tokens: The number of input tokens.
-        num_generated_tokens: The number of generated tokens.
-        num_input_tokens_batch: The number of input tokens in the batch.
-        num_generated_tokens_batch: The number of generated tokens in the batch.
-        preprocessing_time: The time spent preprocessing the request.
-        generation_time: The time spent generating the response.
-        timestamp: The timestamp of the response.
-        finish_reason: The reason the generation finished.
-        error: The error, if any.
-        metadata: The metadata for internal usage.
-    """
-
-    model_config = ConfigDict(arbitrary_types_allowed=True)
-
-    generated_text: Optional[str] = None
-    logprobs: Optional[List[LogProbs]] = None
-    num_input_tokens: Optional[int] = None
-    num_input_tokens_batch: Optional[int] = None
-    num_generated_tokens: Optional[int] = None
-    num_generated_tokens_batch: Optional[int] = None
-    preprocessing_time: Optional[float] = None
-    generation_time: Optional[float] = None
-    timestamp: Optional[float] = Field(default_factory=time.time)
-    finish_reason: Optional[str] = None
-    error: Optional[ErrorResponse] = None
-    metadata: Optional[Dict[str, Any]] = None
-
-    @model_validator(mode="before")
-    @classmethod
-    def text_or_error_or_finish_reason(cls, values):
-        if (
-            values.get("generated_text") is None
-            and values.get("error") is None
-            and values.get("finish_reason") is None
-        ):
-            raise ValueError(
-                "'generated_text', 'error', or 'finish_reason' must be set."
-            )
-        return values
-
-    @classmethod
-    def merge_stream(cls, *responses: "LLMRawResponse") -> "LLMRawResponse":
-        """
-        Merge a stream of responses into a single response.
-
-        The generated text is concatenated. Fields are maxed, except for
-        num_generated_tokens and generation_time, which are summed.
-        """
-        if len(responses) == 1:
-            return responses[0]
-
-        generated_text = (
-            None
-            if responses[0].generated_text is None
-            else "".join([response.generated_text or "" for response in responses])
-        )
-        num_input_tokens = [
-            response.num_input_tokens
-            for response in responses
-            if response.num_input_tokens is not None
-        ]
-        max_num_input_tokens = max(num_input_tokens) if num_input_tokens else None
-        num_input_tokens_batch = [
-            response.num_input_tokens_batch
-            for response in responses
-            if response.num_input_tokens_batch is not None
-        ]
-        max_num_input_tokens_batch = (
-            max(num_input_tokens_batch) if num_input_tokens_batch else None
-        )
-        num_generated_tokens = [
-            response.num_generated_tokens
-            for response in responses
-            if response.num_generated_tokens is not None
-        ]
-        total_generated_tokens = (
-            sum(num_generated_tokens) if num_generated_tokens else None
-        )
-        num_generated_tokens_batch = [
-            response.num_generated_tokens_batch
-            for response in responses
-            if response.num_generated_tokens_batch is not None
-        ]
-        total_generated_tokens_batch = (
-            sum(num_generated_tokens_batch) if num_generated_tokens_batch else None
-        )
-        preprocessing_time = [
-            response.preprocessing_time
-            for response in responses
-            if response.preprocessing_time is not None
-        ]
-        max_preprocessing_time = max(preprocessing_time) if preprocessing_time else None
-        generation_time = [
-            response.generation_time
-            for response in responses
-            if response.generation_time is not None
-        ]
-        total_generation_time = sum(generation_time) if generation_time else None
-        error = next(
-            (response.error for response in reversed(responses) if response.error), None
-        )
-        logprobs = []
-        for response in responses:
-            if response.logprobs:
-                logprobs.extend(response.logprobs)
-
-        return cls(
-            generated_text=generated_text,
-            logprobs=logprobs,
-            num_input_tokens=max_num_input_tokens,
-            num_input_tokens_batch=max_num_input_tokens_batch,
-            num_generated_tokens=total_generated_tokens,
-            num_generated_tokens_batch=total_generated_tokens_batch,
-            preprocessing_time=max_preprocessing_time,
-            generation_time=total_generation_time,
-            timestamp=responses[-1].timestamp,
-            finish_reason=responses[-1].finish_reason,
-            error=error,
-            metadata=responses[-1].metadata,
-        )
-
-    @property
-    def total_time(self) -> Optional[float]:
-        if self.generation_time is None and self.preprocessing_time is None:
-            return None
-        return (self.preprocessing_time or 0) + (self.generation_time or 0)
-
-    @property
-    def num_total_tokens(self) -> Optional[float]:
-        try:
-            return (self.num_input_tokens or 0) + (self.num_generated_tokens or 0)
-        except Exception:
-            return None
-
-    @property
-    def num_total_tokens_batch(self) -> Optional[float]:
-        try:
-            return (self.num_input_tokens_batch or 0) + (
-                self.num_generated_tokens_batch or 0
-            )
-        except Exception:
-            return None
-
-    def unpack(self) -> Tuple["LLMRawResponse", ...]:
-        return (self,)
-
-
-class BatchedLLMRawResponse(LLMRawResponse):
-    # Same as LLMRawResponse, but persists the individual responses
-    # that were batched together to produce this response.
-
-    _individual_responses: Optional[List[LLMRawResponse]] = PrivateAttr(None)
-
-    @classmethod
-    def merge_stream(cls, *responses: LLMRawResponse) -> LLMRawResponse:
-        if len(responses) == 1:
-            return responses[0]
-        obj = super().merge_stream(*responses)
-        obj._individual_responses = list(responses)  # type: ignore
-        return obj
-
-    def unpack(self) -> Tuple[LLMRawResponse]:
-        return tuple(self._individual_responses or [])
-
-
-def merge_dicts(base: Dict, overwrite: Dict) -> Dict:
-    """
-    Merge overwrite into base. Modify base inplace.
-    """
-
-    for key in overwrite:
-        if (
-            key in base
-            and isinstance(base[key], dict)
-            and isinstance(overwrite[key], dict)
-        ):
-            merge_dicts(base[key], overwrite[key])
-        else:
-            base[key] = overwrite[key]
-    return base
-=======
-    lora_assigned_int_id: int
->>>>>>> a067e8c0
+    lora_assigned_int_id: int