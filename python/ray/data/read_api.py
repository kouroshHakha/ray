import logging
from typing import (
    TYPE_CHECKING,
    Any,
    Callable,
    Dict,
    List,
    Optional,
    Tuple,
    TypeVar,
    Union,
)


import numpy as np

import ray
from ray.air.util.tensor_extensions.utils import _create_possibly_ragged_ndarray
from ray.data._internal.arrow_block import ArrowRow
from ray.data._internal.block_list import BlockList
from ray.data._internal.delegating_block_builder import DelegatingBlockBuilder
from ray.data._internal.lazy_block_list import LazyBlockList
from ray.data._internal.logical.optimizers import LogicalPlan
from ray.data._internal.logical.operators.read_operator import Read
from ray.data._internal.pandas_block import PandasRow
from ray.data._internal.plan import ExecutionPlan
from ray.data._internal.remote_fn import cached_remote_fn
from ray.data._internal.stats import DatasetStats
from ray.data._internal.util import (
    _lazy_import_pyarrow_dataset,
    _autodetect_parallelism,
    _is_local_scheme,
)
from ray.data.block import Block, BlockAccessor, BlockExecStats, BlockMetadata
from ray.data.context import DEFAULT_SCHEDULING_STRATEGY, WARN_PREFIX, DatasetContext
from ray.data.dataset import Dataset
from ray.data.datasource import (
    BaseFileMetadataProvider,
    BinaryDatasource,
    Connection,
    CSVDatasource,
    Datasource,
    SQLDatasource,
    DefaultFileMetadataProvider,
    DefaultParquetMetadataProvider,
    FastFileMetadataProvider,
    ImageDatasource,
    JSONDatasource,
    NumpyDatasource,
    ParquetBaseDatasource,
    ParquetDatasource,
    ParquetMetadataProvider,
    PathPartitionFilter,
    RangeDatasource,
    MongoDatasource,
    ReadTask,
    TextDatasource,
    TFRecordDatasource,
    WebDatasetDatasource,
)
from ray.data.datasource.file_based_datasource import (
    _unwrap_arrow_serialization_workaround,
    _wrap_arrow_serialization_workaround,
)
from ray.data.datasource.partitioning import Partitioning
from ray.types import ObjectRef
from ray.util.annotations import Deprecated, DeveloperAPI, PublicAPI
from ray.util.placement_group import PlacementGroup
from ray.util.scheduling_strategies import NodeAffinitySchedulingStrategy

if TYPE_CHECKING:
    import dask
    import datasets
    import mars
    import modin
    import pandas
    import pyarrow
    import pyspark
    import pymongoarrow.api
    import tensorflow as tf
    import torch
    from tensorflow_metadata.proto.v0 import schema_pb2


T = TypeVar("T")

logger = logging.getLogger(__name__)


@PublicAPI
def from_items(items: List[Any], *, parallelism: int = -1) -> Dataset[Any]:
    """Create a dataset from a list of local Python objects.

    Examples:
        >>> import ray
        >>> ds = ray.data.from_items([1, 2, 3, 4, 5]) # doctest: +SKIP
        >>> ds # doctest: +SKIP
        Dataset(num_blocks=5, num_rows=5, schema=<class 'int'>)
        >>> ds.take(2) # doctest: +SKIP
        [1, 2]

    Args:
        items: List of local Python objects.
        parallelism: The amount of parallelism to use for the dataset.
            Parallelism may be limited by the number of items.

    Returns:
        Dataset holding the items.
    """
    import builtins

    if parallelism == 0:
        raise ValueError(f"parallelism must be -1 or > 0, got: {parallelism}")

    detected_parallelism, _ = _autodetect_parallelism(
        parallelism,
        ray.util.get_current_placement_group(),
        DatasetContext.get_current(),
    )
    # Truncate parallelism to number of items to avoid empty blocks.
    detected_parallelism = min(len(items), detected_parallelism)

    if detected_parallelism > 0:
        block_size, remainder = divmod(len(items), detected_parallelism)
    else:
        block_size, remainder = 0, 0
    # NOTE: We need to explicitly use the builtins range since we override range below,
    # with the definition of ray.data.range.
    blocks: List[ObjectRef[Block]] = []
    metadata: List[BlockMetadata] = []
    for i in builtins.range(detected_parallelism):
        stats = BlockExecStats.builder()
        builder = DelegatingBlockBuilder()
        # Evenly distribute remainder across block slices while preserving record order.
        block_start = i * block_size + min(i, remainder)
        block_end = (i + 1) * block_size + min(i + 1, remainder)
        for j in builtins.range(block_start, block_end):
            builder.add(items[j])
        block = builder.build()
        blocks.append(ray.put(block))
        metadata.append(
            BlockAccessor.for_block(block).get_metadata(
                input_files=None, exec_stats=stats.build()
            )
        )

    return Dataset(
        ExecutionPlan(
            BlockList(blocks, metadata, owned_by_consumer=False),
            DatasetStats(stages={"FromItems": metadata}, parent=None),
            run_by_consumer=False,
        ),
        0,
        True,
    )


@PublicAPI
def range(n: int, *, parallelism: int = -1) -> Dataset[int]:
    """Create a dataset from a range of integers [0..n).

    Examples:
        >>> import ray
        >>> ds = ray.data.range(10000) # doctest: +SKIP
        >>> ds # doctest: +SKIP
        Dataset(num_blocks=200, num_rows=10000, schema=<class 'int'>)
        >>> ds.map(lambda x: x * 2).take(4) # doctest: +SKIP
        [0, 2, 4, 6]

    Args:
        n: The upper bound of the range of integers.
        parallelism: The amount of parallelism to use for the dataset.
            Parallelism may be limited by the number of items.

    Returns:
        Dataset holding the integers.
    """
    return read_datasource(
        RangeDatasource(), parallelism=parallelism, n=n, block_format="list"
    )


@PublicAPI
def range_table(n: int, *, parallelism: int = -1) -> Dataset[ArrowRow]:
    """Create a tabular dataset from a range of integers [0..n).

    Examples:
        >>> import ray
        >>> ds = ray.data.range_table(1000) # doctest: +SKIP
        >>> ds # doctest: +SKIP
        Dataset(num_blocks=200, num_rows=1000, schema={value: int64})
        >>> ds.map(lambda r: {"v2": r["value"] * 2}).take(2) # doctest: +SKIP
        [ArrowRow({'v2': 0}), ArrowRow({'v2': 2})]

    This is similar to range(), but uses Arrow tables to hold the integers
    in Arrow records. The dataset elements take the form {"value": N}.

    Args:
        n: The upper bound of the range of integer records.
        parallelism: The amount of parallelism to use for the dataset.
            Parallelism may be limited by the number of items.

    Returns:
        Dataset holding the integers as Arrow records.
    """
    return read_datasource(
        RangeDatasource(), parallelism=parallelism, n=n, block_format="arrow"
    )


@Deprecated
def range_arrow(*args, **kwargs):
    raise DeprecationWarning("range_arrow() is deprecated, use range_table() instead.")


@PublicAPI
def range_tensor(
    n: int, *, shape: Tuple = (1,), parallelism: int = -1
) -> Dataset[ArrowRow]:
    """Create a Tensor dataset from a range of integers [0..n).

    Examples:
        >>> import ray
        >>> ds = ray.data.range_tensor(1000, shape=(2, 2)) # doctest: +SKIP
        >>> ds # doctest: +SKIP
        Dataset(
            num_blocks=200,
            num_rows=1000,
            schema={__value__: <ArrowTensorType: shape=(2, 2), dtype=int64>},
        )
        >>> ds.map_batches(lambda arr: arr * 2).take(2) # doctest: +SKIP
        [array([[0, 0],
                [0, 0]]),
        array([[2, 2],
                [2, 2]])]

    This is similar to range_table(), but uses the ArrowTensorArray extension
    type. The dataset elements take the form
    {"__value__": array(N, shape=shape)}.

    Args:
        n: The upper bound of the range of integer records.
        shape: The shape of each record.
        parallelism: The amount of parallelism to use for the dataset.
            Parallelism may be limited by the number of items.

    Returns:
        Dataset holding the integers as Arrow tensor records.
    """
    return read_datasource(
        RangeDatasource(),
        parallelism=parallelism,
        n=n,
        block_format="tensor",
        tensor_shape=tuple(shape),
    )


@PublicAPI
def read_datasource(
    datasource: Datasource[T],
    *,
    parallelism: int = -1,
    ray_remote_args: Dict[str, Any] = None,
    **read_args,
) -> Dataset[T]:
    """Read a dataset from a custom data source.

    Args:
        datasource: The datasource to read data from.
        parallelism: The requested parallelism of the read. Parallelism may be
            limited by the available partitioning of the datasource. If set to -1,
            parallelism will be automatically chosen based on the available cluster
            resources and estimated in-memory data size.
        read_args: Additional kwargs to pass to the datasource impl.
        ray_remote_args: kwargs passed to ray.remote in the read tasks.

    Returns:
        Dataset holding the data read from the datasource.
    """
    ctx = DatasetContext.get_current()

    if ray_remote_args is None:
        ray_remote_args = {}

    local_uri = False
    paths = read_args.get("paths", None)
    if paths and _is_local_scheme(paths):
        if ray.util.client.ray.is_connected():
            raise ValueError(
                f"The local scheme paths {paths} are not supported in Ray Client."
            )
        ray_remote_args["scheduling_strategy"] = NodeAffinitySchedulingStrategy(
            ray.get_runtime_context().get_node_id(),
            soft=False,
        )
        local_uri = True

    if (
        "scheduling_strategy" not in ray_remote_args
        and ctx.scheduling_strategy == DEFAULT_SCHEDULING_STRATEGY
    ):
        ray_remote_args["scheduling_strategy"] = "SPREAD"

    force_local = False
    cur_pg = ray.util.get_current_placement_group()
    pa_ds = _lazy_import_pyarrow_dataset()
    if pa_ds:
        partitioning = read_args.get("dataset_kwargs", {}).get("partitioning", None)
        if isinstance(partitioning, pa_ds.Partitioning):
            logger.info(
                "Forcing local metadata resolution since the provided partitioning "
                f"{partitioning} is not serializable."
            )
            force_local = True

    if force_local:
        requested_parallelism, min_safe_parallelism, read_tasks = _get_read_tasks(
            datasource, ctx, cur_pg, parallelism, local_uri, read_args
        )
    else:
        # Prepare read in a remote task at same node.
        # NOTE: in Ray client mode, this is expected to be run on head node.
        # So we aren't attempting metadata resolution from the client machine.
        scheduling_strategy = NodeAffinitySchedulingStrategy(
            ray.get_runtime_context().get_node_id(),
            soft=False,
        )
        get_read_tasks = cached_remote_fn(
            _get_read_tasks, retry_exceptions=False, num_cpus=0
        ).options(scheduling_strategy=scheduling_strategy)

        requested_parallelism, min_safe_parallelism, read_tasks = ray.get(
            get_read_tasks.remote(
                datasource,
                ctx,
                cur_pg,
                parallelism,
                local_uri,
                _wrap_arrow_serialization_workaround(read_args),
            )
        )

    if read_tasks and len(read_tasks) < min_safe_parallelism * 0.7:
        perc = 1 + round((min_safe_parallelism - len(read_tasks)) / len(read_tasks), 1)
        logger.warning(
            f"{WARN_PREFIX} The blocks of this dataset are estimated to be {perc}x "
            "larger than the target block size "
            f"of {int(ctx.target_max_block_size / 1024 / 1024)} MiB. This may lead to "
            "out-of-memory errors during processing. Consider reducing the size of "
            "input files or using `.repartition(n)` to increase the number of "
            "dataset blocks."
        )
    elif len(read_tasks) < requested_parallelism and (
        len(read_tasks) < ray.available_resources().get("CPU", 1) // 2
    ):
        logger.warning(
            f"{WARN_PREFIX} The number of blocks in this dataset ({len(read_tasks)}) "
            f"limits its parallelism to {len(read_tasks)} concurrent tasks. "
            "This is much less than the number "
            "of available CPU slots in the cluster. Use `.repartition(n)` to "
            "increase the number of "
            "dataset blocks."
        )

    read_stage_name = f"Read{datasource.get_name()}"
    available_cpu_slots = ray.available_resources().get("CPU", 1)
    if (
        requested_parallelism
        and len(read_tasks) > available_cpu_slots * 4
        and len(read_tasks) >= 5000
    ):
        logger.warn(
            f"{WARN_PREFIX} The requested parallelism of {requested_parallelism} "
            "is more than 4x the number of available CPU slots in the cluster of "
            f"{available_cpu_slots}. This can "
            "lead to slowdowns during the data reading phase due to excessive "
            "task creation. Reduce the parallelism to match with the available "
            "CPU slots in the cluster, or set parallelism to -1 for Ray Data "
            "to automatically determine the parallelism. "
            "You can ignore this message if the cluster is expected to autoscale."
        )

    block_list = LazyBlockList(
        read_tasks,
        read_stage_name=read_stage_name,
        ray_remote_args=ray_remote_args,
        owned_by_consumer=False,
    )

    # TODO(chengsu): avoid calling Reader.get_read_tasks() twice after removing
    # LazyBlockList code path.
    read_op = Read(datasource, requested_parallelism, ray_remote_args, read_args)
    logical_plan = LogicalPlan(read_op)

    return Dataset(
        plan=ExecutionPlan(block_list, block_list.stats(), run_by_consumer=False),
        epoch=0,
        lazy=True,
        logical_plan=logical_plan,
    )


@PublicAPI(stability="alpha")
def read_mongo(
    uri: str,
    database: str,
    collection: str,
    *,
    pipeline: Optional[List[Dict]] = None,
    schema: Optional["pymongoarrow.api.Schema"] = None,
    parallelism: int = -1,
    ray_remote_args: Dict[str, Any] = None,
    **mongo_args,
) -> Dataset[ArrowRow]:
    """Create an Arrow dataset from MongoDB.

    The data to read from is specified via the ``uri``, ``database`` and ``collection``
    of the MongoDB. The dataset is created from the results of executing ``pipeline``
    against the ``collection``. If ``pipeline`` is None, the entire ``collection`` will
    be read.

    You can check out more details here about these MongoDB concepts:
    - URI: https://www.mongodb.com/docs/manual/reference/connection-string/
    - Database and Collection: https://www.mongodb.com/docs/manual/core/databases-and-collections/
    - Pipeline: https://www.mongodb.com/docs/manual/core/aggregation-pipeline/

    To read the MongoDB in parallel, the execution of the pipeline is run on partitions
    of the collection, with a Ray read task to handle a partition. Partitions are
    created in an attempt to evenly distribute the documents into the specified number
    of partitions. The number of partitions is determined by ``parallelism`` which can
    be requested from this interface or automatically chosen if unspecified (see the
    ``parallelism`` arg below).

    Examples:
        >>> import ray
        >>> from pymongoarrow.api import Schema # doctest: +SKIP
        >>> ds = ray.data.read_mongo( # doctest: +SKIP
        ...     uri="mongodb://username:password@mongodb0.example.com:27017/?authSource=admin", # noqa: E501
        ...     database="my_db",
        ...     collection="my_collection",
        ...     pipeline=[{"$match": {"col2": {"$gte": 0, "$lt": 100}}}, {"$sort": "sort_field"}], # noqa: E501
        ...     schema=Schema({"col1": pa.string(), "col2": pa.int64()}),
        ...     parallelism=10,
        ... )

    Args:
        uri: The URI of the source MongoDB where the dataset will be
            read from. For the URI format, see details in
            https://www.mongodb.com/docs/manual/reference/connection-string/.
        database: The name of the database hosted in the MongoDB. This database
            must exist otherwise ValueError will be raised.
        collection: The name of the collection in the database. This collection
            must exist otherwise ValueError will be raised.
        pipeline: A MongoDB pipeline, which will be executed on the given collection
            with results used to create Dataset. If None, the entire collection will
            be read.
        schema: The schema used to read the collection. If None, it'll be inferred from
            the results of pipeline.
        parallelism: The requested parallelism of the read. If -1, it will be
            automatically chosen based on the available cluster resources and estimated
            in-memory data size.
        ray_remote_args: kwargs passed to ray.remote in the read tasks.
        mong_args: kwargs passed to aggregate_arrow_all() in pymongoarrow in producing
            Arrow-formatted results.

    Returns:
        Dataset holding Arrow records from the results of executing the pipeline on the
        specified MongoDB collection.
    """
    return read_datasource(
        MongoDatasource(),
        parallelism=parallelism,
        uri=uri,
        database=database,
        collection=collection,
        pipeline=pipeline,
        schema=schema,
        ray_remote_args=ray_remote_args,
        **mongo_args,
    )


@PublicAPI
def read_parquet(
    paths: Union[str, List[str]],
    *,
    filesystem: Optional["pyarrow.fs.FileSystem"] = None,
    columns: Optional[List[str]] = None,
    parallelism: int = -1,
    ray_remote_args: Dict[str, Any] = None,
    tensor_column_schema: Optional[Dict[str, Tuple[np.dtype, Tuple[int, ...]]]] = None,
    meta_provider: ParquetMetadataProvider = DefaultParquetMetadataProvider(),
    **arrow_parquet_args,
) -> Dataset[ArrowRow]:
    """Create an Arrow dataset from parquet files.

    Examples:
        >>> import ray
        >>> # Read a directory of files in remote storage.
        >>> ray.data.read_parquet("s3://bucket/path") # doctest: +SKIP

        >>> # Read multiple local files.
        >>> ray.data.read_parquet(["/path/to/file1", "/path/to/file2"]) # doctest: +SKIP

        >>> # Specify a schema for the parquet file.
        >>> import pyarrow as pa
        >>> fields = [("sepal.length", pa.float64()),
        ...           ("sepal.width", pa.float64()),
        ...           ("petal.length", pa.float64()),
        ...           ("petal.width", pa.float64()),
        ...           ("variety", pa.string())]
        >>> ray.data.read_parquet("example://iris.parquet",
        ...     schema=pa.schema(fields))
        Dataset(
           num_blocks=1,
           num_rows=150,
           schema={
              sepal.length: double,
              sepal.width: double,
              petal.length: double,
              petal.width: double,
              variety: string
           }
        )

        For further arguments you can pass to pyarrow as a keyword argument, see
        https://arrow.apache.org/docs/python/generated/pyarrow.dataset.Scanner.html#pyarrow.dataset.Scanner.from_fragment

    Args:
        paths: A single file path or directory, or a list of file paths. Multiple
            directories are not supported.
        filesystem: The filesystem implementation to read from. These are specified in
            https://arrow.apache.org/docs/python/api/filesystems.html#filesystem-implementations.
        columns: A list of column names to read.
        parallelism: The requested parallelism of the read. Parallelism may be
            limited by the number of files of the dataset.
        ray_remote_args: kwargs passed to ray.remote in the read tasks.
        tensor_column_schema: A dict of column name --> tensor dtype and shape
            mappings for converting a Parquet column containing serialized
            tensors (ndarrays) as their elements to our tensor column extension
            type. This assumes that the tensors were serialized in the raw
            NumPy array format in C-contiguous order (e.g. via
            `arr.tobytes()`).
        meta_provider: File metadata provider. Custom metadata providers may
            be able to resolve file metadata more quickly and/or accurately.
        arrow_parquet_args: Other parquet read options to pass to pyarrow, see
            https://arrow.apache.org/docs/python/generated/pyarrow.dataset.Scanner.html#pyarrow.dataset.Scanner.from_fragment

    Returns:
        Dataset holding Arrow records read from the specified paths.
    """
    arrow_parquet_args = _resolve_parquet_args(
        tensor_column_schema,
        **arrow_parquet_args,
    )
    return read_datasource(
        ParquetDatasource(),
        parallelism=parallelism,
        paths=paths,
        filesystem=filesystem,
        columns=columns,
        ray_remote_args=ray_remote_args,
        meta_provider=meta_provider,
        **arrow_parquet_args,
    )


@PublicAPI(stability="beta")
def read_images(
    paths: Union[str, List[str]],
    *,
    filesystem: Optional["pyarrow.fs.FileSystem"] = None,
    parallelism: int = -1,
    partition_filter: Optional[
        PathPartitionFilter
    ] = ImageDatasource.file_extension_filter(),
    partitioning: Partitioning = None,
    size: Optional[Tuple[int, int]] = None,
    mode: Optional[str] = None,
    include_paths: bool = False,
    ignore_missing_paths: bool = False,
):
    """Read images from the specified paths.

    Examples:
        >>> import ray
        >>> path = "s3://air-example-data-2/movie-image-small-filesize-1GB"
        >>> ds = ray.data.read_images(path)  # doctest: +SKIP
        >>> ds  # doctest: +SKIP
        Dataset(num_blocks=200, num_rows=41979, schema={image: ArrowVariableShapedTensorType(dtype=uint8, ndim=3)})

        If you need image file paths, set ``include_paths=True``.

        >>> ds = ray.data.read_images(path, include_paths=True)  # doctest: +SKIP
        >>> ds  # doctest: +SKIP
        Dataset(num_blocks=200, num_rows=41979, schema={image: ArrowVariableShapedTensorType(dtype=uint8, ndim=3), path: string})
        >>> ds.take(1)[0]["path"]  # doctest: +SKIP
        'air-example-data-2/movie-image-small-filesize-1GB/0.jpg'

        If your images are arranged like:

        .. code::

            root/dog/xxx.png
            root/dog/xxy.png

            root/cat/123.png
            root/cat/nsdf3.png

        Then you can include the labels by specifying a
        :class:`~ray.data.datasource.partitioning.Partitioning`.

        >>> import ray
        >>> from ray.data.datasource.partitioning import Partitioning
        >>> root = "example://tiny-imagenet-200/train"
        >>> partitioning = Partitioning("dir", field_names=["class"], base_dir=root)
        >>> ds = ray.data.read_images(root, size=(224, 224), partitioning=partitioning)  # doctest: +SKIP
        >>> ds  # doctest: +SKIP
        Dataset(num_blocks=176, num_rows=94946, schema={image: TensorDtype(shape=(224, 224, 3), dtype=uint8), class: object})

    Args:
        paths: A single file/directory path or a list of file/directory paths.
            A list of paths can contain both files and directories.
        filesystem: The filesystem implementation to read from.
        parallelism: The requested parallelism of the read. Parallelism may be
            limited by the number of files of the dataset.
        meta_provider: File metadata provider. Custom metadata providers may
            be able to resolve file metadata more quickly and/or accurately.
        partition_filter: Path-based partition filter, if any. Can be used
            with a custom callback to read only selected partitions of a dataset.
            By default, this filters out any file paths whose file extension does not
            match ``*.png``, ``*.jpg``, ``*.jpeg``, ``*.tiff``, ``*.bmp``, or ``*.gif``.
        partitioning: A :class:`~ray.data.datasource.partitioning.Partitioning` object
            that describes how paths are organized. Defaults to ``None``.
        size: The desired height and width of loaded images. If unspecified, images
            retain their original shape.
        mode: A `Pillow mode <https://pillow.readthedocs.io/en/stable/handbook/concepts.html#modes>`_
            describing the desired type and depth of pixels. If unspecified, image
            modes are inferred by
            `Pillow <https://pillow.readthedocs.io/en/stable/index.html>`_.
        include_paths: If ``True``, include the path to each image. File paths are
            stored in the ``'path'`` column.
        ignore_missing_paths: If True, ignores any file/directory paths in ``paths``
            that are not found. Defaults to False.

    Returns:
        A :class:`~ray.data.Dataset` containing tensors that represent the images at
        the specified paths. For information on working with tensors, read the
        :ref:`tensor data guide <datasets_tensor_support>`.

    Raises:
        ValueError: if ``size`` contains non-positive numbers.
        ValueError: if ``mode`` is unsupported.
    """  # noqa: E501
    return read_datasource(
        ImageDatasource(),
        paths=paths,
        filesystem=filesystem,
        parallelism=parallelism,
        partition_filter=partition_filter,
        partitioning=partitioning,
        size=size,
        mode=mode,
        include_paths=include_paths,
        ignore_missing_paths=ignore_missing_paths,
    )


@PublicAPI
def read_parquet_bulk(
    paths: Union[str, List[str]],
    *,
    filesystem: Optional["pyarrow.fs.FileSystem"] = None,
    columns: Optional[List[str]] = None,
    parallelism: int = -1,
    ray_remote_args: Dict[str, Any] = None,
    arrow_open_file_args: Optional[Dict[str, Any]] = None,
    tensor_column_schema: Optional[Dict[str, Tuple[np.dtype, Tuple[int, ...]]]] = None,
    meta_provider: BaseFileMetadataProvider = FastFileMetadataProvider(),
    partition_filter: Optional[PathPartitionFilter] = (
        ParquetBaseDatasource.file_extension_filter()
    ),
    **arrow_parquet_args,
) -> Dataset[ArrowRow]:
    """Create an Arrow dataset from a large number (such as >1K) of parquet files
    quickly.

    By default, ONLY file paths should be provided as input (i.e. no directory paths),
    and an OSError will be raised if one or more paths point to directories. If your
    use-case requires directory paths, then the metadata provider should be changed to
    one that supports directory expansion (e.g. ``DefaultFileMetadataProvider``).

    Offers improved performance vs. :func:`read_parquet` due to not using PyArrow's
    ``ParquetDataset`` abstraction, whose latency scales linearly with the number of
    input files due to collecting all file metadata on a single node.

    Also supports a wider variety of input Parquet file types than :func:`read_parquet`
    due to not trying to merge and resolve a unified schema for all files.

    However, unlike :func:`read_parquet`, this does not offer file metadata resolution
    by default, so a custom metadata provider should be provided if your use-case
    requires a unified dataset schema, block sizes, row counts, etc.

    Examples:
        >>> # Read multiple local files. You should always provide only input file
        >>> # paths (i.e. no directory paths) when known to minimize read latency.
        >>> ray.data.read_parquet_bulk( # doctest: +SKIP
        ...     ["/path/to/file1", "/path/to/file2"])

        >>> # Read a directory of files in remote storage. Caution should be taken
        >>> # when providing directory paths, since the time to both check each path
        >>> # type and expand its contents may result in greatly increased latency
        >>> # and/or request rate throttling from cloud storage service providers.
        >>> ray.data.read_parquet_bulk( # doctest: +SKIP
        ...     "s3://bucket/path",
        ...     meta_provider=DefaultFileMetadataProvider())

    Args:
        paths: A single file path or a list of file paths. If one or more directories
            are provided, then ``meta_provider`` should also be set to an implementation
            that supports directory expansion (e.g. ``DefaultFileMetadataProvider``).
        filesystem: The filesystem implementation to read from.
        columns: A list of column names to read.
        parallelism: The requested parallelism of the read. Parallelism may be
            limited by the number of files of the dataset.
        ray_remote_args: kwargs passed to ray.remote in the read tasks.
        arrow_open_file_args: kwargs passed to
            ``pyarrow.fs.FileSystem.open_input_file``.
        tensor_column_schema: A dict of column name --> tensor dtype and shape
            mappings for converting a Parquet column containing serialized
            tensors (ndarrays) as their elements to our tensor column extension
            type. This assumes that the tensors were serialized in the raw
            NumPy array format in C-contiguous order (e.g. via
            ``arr.tobytes()``).
        meta_provider: File metadata provider. Defaults to a fast file metadata
            provider that skips file size collection and requires all input paths to be
            files. Change to ``DefaultFileMetadataProvider`` or a custom metadata
            provider if directory expansion and/or file metadata resolution is required.
        partition_filter: Path-based partition filter, if any. Can be used
            with a custom callback to read only selected partitions of a dataset.
            By default, this filters out any file paths whose file extension does not
            match "*.parquet*".
        arrow_parquet_args: Other parquet read options to pass to pyarrow.

    Returns:
        Dataset holding Arrow records read from the specified paths.
    """
    arrow_parquet_args = _resolve_parquet_args(
        tensor_column_schema,
        **arrow_parquet_args,
    )
    return read_datasource(
        ParquetBaseDatasource(),
        parallelism=parallelism,
        paths=paths,
        filesystem=filesystem,
        columns=columns,
        ray_remote_args=ray_remote_args,
        open_stream_args=arrow_open_file_args,
        meta_provider=meta_provider,
        partition_filter=partition_filter,
        **arrow_parquet_args,
    )


@PublicAPI
def read_json(
    paths: Union[str, List[str]],
    *,
    filesystem: Optional["pyarrow.fs.FileSystem"] = None,
    parallelism: int = -1,
    ray_remote_args: Dict[str, Any] = None,
    arrow_open_stream_args: Optional[Dict[str, Any]] = None,
    meta_provider: BaseFileMetadataProvider = DefaultFileMetadataProvider(),
    partition_filter: Optional[
        PathPartitionFilter
    ] = JSONDatasource.file_extension_filter(),
    partitioning: Partitioning = Partitioning("hive"),
    ignore_missing_paths: bool = False,
    **arrow_json_args,
) -> Dataset[ArrowRow]:
    """Create an Arrow dataset from json files.

    Examples:
        >>> import ray
        >>> # Read a directory of files in remote storage.
        >>> ray.data.read_json("s3://bucket/path") # doctest: +SKIP

        >>> # Read multiple local files.
        >>> ray.data.read_json(["/path/to/file1", "/path/to/file2"]) # doctest: +SKIP

        >>> # Read multiple directories.
        >>> ray.data.read_json( # doctest: +SKIP
        ...     ["s3://bucket/path1", "s3://bucket/path2"])

        By default, ``read_json`` parses
        `Hive-style partitions <https://athena.guide/articles/hive-style-partitioning/>`_
        from file paths. If your data adheres to a different partitioning scheme, set
        the ``partitioning`` parameter.

        >>> ds = ray.data.read_json("example://year=2022/month=09/sales.json")  # doctest: + SKIP
        >>> ds.take(1)  # doctest: + SKIP
        [{'order_number': 10107, 'quantity': 30, 'year': '2022', 'month': '09'}

    Args:
        paths: A single file/directory path or a list of file/directory paths.
            A list of paths can contain both files and directories.
        filesystem: The filesystem implementation to read from.
        parallelism: The requested parallelism of the read. Parallelism may be
            limited by the number of files of the dataset.
        ray_remote_args: kwargs passed to ray.remote in the read tasks.
        arrow_open_stream_args: kwargs passed to
            pyarrow.fs.FileSystem.open_input_stream
        meta_provider: File metadata provider. Custom metadata providers may
            be able to resolve file metadata more quickly and/or accurately.
        partition_filter: Path-based partition filter, if any. Can be used
            with a custom callback to read only selected partitions of a dataset.
            By default, this filters out any file paths whose file extension does not
            match "*.json*".
        arrow_json_args: Other json read options to pass to pyarrow.
        partitioning: A :class:`~ray.data.datasource.partitioning.Partitioning` object
            that describes how paths are organized. By default, this function parses
            `Hive-style partitions <https://athena.guide/articles/hive-style-partitioning/>`_.
        ignore_missing_paths: If True, ignores any file paths in ``paths`` that are not
            found. Defaults to False.

    Returns:
        Dataset holding Arrow records read from the specified paths.
    """  # noqa: E501
    return read_datasource(
        JSONDatasource(),
        parallelism=parallelism,
        paths=paths,
        filesystem=filesystem,
        ray_remote_args=ray_remote_args,
        open_stream_args=arrow_open_stream_args,
        meta_provider=meta_provider,
        partition_filter=partition_filter,
        partitioning=partitioning,
        ignore_missing_paths=ignore_missing_paths,
        **arrow_json_args,
    )


@PublicAPI
def read_csv(
    paths: Union[str, List[str]],
    *,
    filesystem: Optional["pyarrow.fs.FileSystem"] = None,
    parallelism: int = -1,
    ray_remote_args: Dict[str, Any] = None,
    arrow_open_stream_args: Optional[Dict[str, Any]] = None,
    meta_provider: BaseFileMetadataProvider = DefaultFileMetadataProvider(),
    partition_filter: Optional[PathPartitionFilter] = None,
    partitioning: Partitioning = Partitioning("hive"),
    ignore_missing_paths: bool = False,
    **arrow_csv_args,
) -> Dataset[ArrowRow]:
    r"""Create an Arrow dataset from csv files.

    Examples:
        >>> import ray
        >>> # Read a directory of files in remote storage.
        >>> ray.data.read_csv("s3://bucket/path") # doctest: +SKIP

        >>> # Read multiple local files.
        >>> ray.data.read_csv(["/path/to/file1", "/path/to/file2"]) # doctest: +SKIP

        >>> # Read multiple directories.
        >>> ray.data.read_csv( # doctest: +SKIP
        ...     ["s3://bucket/path1", "s3://bucket/path2"])

        >>> # Read files that use a different delimiter. For more uses of ParseOptions see
        >>> # https://arrow.apache.org/docs/python/generated/pyarrow.csv.ParseOptions.html  # noqa: #501
        >>> from pyarrow import csv
        >>> parse_options = csv.ParseOptions(delimiter="\t")
        >>> ray.data.read_csv( # doctest: +SKIP
        ...     "example://iris.tsv",
        ...     parse_options=parse_options)

        >>> # Convert a date column with a custom format from a CSV file.
        >>> # For more uses of ConvertOptions see
        >>> # https://arrow.apache.org/docs/python/generated/pyarrow.csv.ConvertOptions.html  # noqa: #501
        >>> from pyarrow import csv
        >>> convert_options = csv.ConvertOptions(
        ...     timestamp_parsers=["%m/%d/%Y"])
        >>> ray.data.read_csv( # doctest: +SKIP
        ...     "example://dow_jones_index.csv",
        ...     convert_options=convert_options)

        By default, ``read_csv`` parses
        `Hive-style partitions <https://athena.guide/articles/hive-style-partitioning/>`_
        from file paths. If your data adheres to a different partitioning scheme, set
        the ``partitioning`` parameter.

        >>> ds = ray.data.read_csv("example://year=2022/month=09/sales.csv")  # doctest: + SKIP
        >>> ds.take(1)  # doctest: + SKIP
        [{'order_number': 10107, 'quantity': 30, 'year': '2022', 'month': '09'}

        By default, ``read_csv`` reads all files from file paths. If you want to filter
        files by file extensions, set the ``partition_filter`` parameter.

        >>> # Read only *.csv files from multiple directories.
        >>> from ray.data.datasource import FileExtensionFilter
        >>> ray.data.read_csv( # doctest: +SKIP
        ...     ["s3://bucket/path1", "s3://bucket/path2"],
        ...     partition_filter=FileExtensionFilter("csv"))

    Args:
        paths: A single file/directory path or a list of file/directory paths.
            A list of paths can contain both files and directories.
        filesystem: The filesystem implementation to read from.
        parallelism: The requested parallelism of the read. Parallelism may be
            limited by the number of files of the dataset.
        ray_remote_args: kwargs passed to ray.remote in the read tasks.
        arrow_open_stream_args: kwargs passed to
            pyarrow.fs.FileSystem.open_input_stream
        meta_provider: File metadata provider. Custom metadata providers may
            be able to resolve file metadata more quickly and/or accurately.
        partition_filter: Path-based partition filter, if any. Can be used
            with a custom callback to read only selected partitions of a dataset.
            By default, this does not filter out any files.
            If wishing to filter out all file paths except those whose file extension
            matches e.g. "*.csv*", a ``FileExtensionFilter("csv")`` can be provided.
        partitioning: A :class:`~ray.data.datasource.partitioning.Partitioning` object
            that describes how paths are organized. By default, this function parses
            `Hive-style partitions <https://athena.guide/articles/hive-style-partitioning/>`_.
        arrow_csv_args: Other csv read options to pass to pyarrow.
        ignore_missing_paths: If True, ignores any file paths in ``paths`` that are not
            found. Defaults to False.

    Returns:
        Dataset holding Arrow records read from the specified paths.
    """  # noqa: E501
    return read_datasource(
        CSVDatasource(),
        parallelism=parallelism,
        paths=paths,
        filesystem=filesystem,
        ray_remote_args=ray_remote_args,
        open_stream_args=arrow_open_stream_args,
        meta_provider=meta_provider,
        partition_filter=partition_filter,
        partitioning=partitioning,
        ignore_missing_paths=ignore_missing_paths,
        **arrow_csv_args,
    )


@PublicAPI
def read_text(
    paths: Union[str, List[str]],
    *,
    encoding: str = "utf-8",
    errors: str = "ignore",
    drop_empty_lines: bool = True,
    filesystem: Optional["pyarrow.fs.FileSystem"] = None,
    parallelism: int = -1,
    ray_remote_args: Optional[Dict[str, Any]] = None,
    arrow_open_stream_args: Optional[Dict[str, Any]] = None,
    meta_provider: BaseFileMetadataProvider = DefaultFileMetadataProvider(),
    partition_filter: Optional[PathPartitionFilter] = None,
    partitioning: Partitioning = None,
    ignore_missing_paths: bool = False,
) -> Dataset[str]:
    """Create a dataset from lines stored in text files.

    Examples:
        >>> import ray
        >>> # Read a directory of files in remote storage.
        >>> ray.data.read_text("s3://bucket/path") # doctest: +SKIP

        >>> # Read multiple local files.
        >>> ray.data.read_text(["/path/to/file1", "/path/to/file2"]) # doctest: +SKIP

    Args:
        paths: A single file path or a list of file paths (or directories).
        encoding: The encoding of the files (e.g., "utf-8" or "ascii").
        errors: What to do with errors on decoding. Specify either "strict",
            "ignore", or "replace". Defaults to "ignore".
        filesystem: The filesystem implementation to read from.
        parallelism: The requested parallelism of the read. Parallelism may be
            limited by the number of files of the dataset.
        ray_remote_args: Kwargs passed to ray.remote in the read tasks and
            in the subsequent text decoding map task.
        arrow_open_stream_args: kwargs passed to
            pyarrow.fs.FileSystem.open_input_stream
        meta_provider: File metadata provider. Custom metadata providers may
            be able to resolve file metadata more quickly and/or accurately.
        partition_filter: Path-based partition filter, if any. Can be used
            with a custom callback to read only selected partitions of a dataset.
            By default, this does not filter out any files.
            If wishing to filter out all file paths except those whose file extension
            matches e.g. "*.txt*", a ``FileXtensionFilter("txt")`` can be provided.
        partitioning: A :class:`~ray.data.datasource.partitioning.Partitioning` object
            that describes how paths are organized. Defaults to ``None``.
        ignore_missing_paths: If True, ignores any file paths in ``paths`` that are not
            found. Defaults to False.

    Returns:
        Dataset holding lines of text read from the specified paths.
    """
    return read_datasource(
        TextDatasource(),
        parallelism=parallelism,
        paths=paths,
        filesystem=filesystem,
        ray_remote_args=ray_remote_args,
        open_stream_args=arrow_open_stream_args,
        meta_provider=meta_provider,
        partition_filter=partition_filter,
        partitioning=partitioning,
        drop_empty_lines=drop_empty_lines,
        encoding=encoding,
        ignore_missing_paths=ignore_missing_paths,
    )


@PublicAPI
def read_numpy(
    paths: Union[str, List[str]],
    *,
    filesystem: Optional["pyarrow.fs.FileSystem"] = None,
    parallelism: int = -1,
    arrow_open_stream_args: Optional[Dict[str, Any]] = None,
    meta_provider: BaseFileMetadataProvider = DefaultFileMetadataProvider(),
    partition_filter: Optional[
        PathPartitionFilter
    ] = NumpyDatasource.file_extension_filter(),
    partitioning: Partitioning = None,
    ignore_missing_paths: bool = False,
    **numpy_load_args,
) -> Dataset[ArrowRow]:
    """Create an Arrow dataset from numpy files.

    Examples:
        >>> import ray
        >>> # Read a directory of files in remote storage.
        >>> ray.data.read_numpy("s3://bucket/path") # doctest: +SKIP

        >>> # Read multiple local files.
        >>> ray.data.read_numpy(["/path/to/file1", "/path/to/file2"]) # doctest: +SKIP

        >>> # Read multiple directories.
        >>> ray.data.read_numpy( # doctest: +SKIP
        ...     ["s3://bucket/path1", "s3://bucket/path2"])

    Args:
        paths: A single file/directory path or a list of file/directory paths.
            A list of paths can contain both files and directories.
        filesystem: The filesystem implementation to read from.
        parallelism: The requested parallelism of the read. Parallelism may be
            limited by the number of files of the dataset.
        arrow_open_stream_args: kwargs passed to
            pyarrow.fs.FileSystem.open_input_stream
        numpy_load_args: Other options to pass to np.load.
        meta_provider: File metadata provider. Custom metadata providers may
            be able to resolve file metadata more quickly and/or accurately.
        partition_filter: Path-based partition filter, if any. Can be used
            with a custom callback to read only selected partitions of a dataset.
            By default, this filters out any file paths whose file extension does not
            match "*.npy*".
        partitioning: A :class:`~ray.data.datasource.partitioning.Partitioning` object
            that describes how paths are organized. Defaults to ``None``.
        ignore_missing_paths: If True, ignores any file paths in ``paths`` that are not
            found. Defaults to False.

    Returns:
        Dataset holding Tensor records read from the specified paths.
    """
    return read_datasource(
        NumpyDatasource(),
        parallelism=parallelism,
        paths=paths,
        filesystem=filesystem,
        open_stream_args=arrow_open_stream_args,
        meta_provider=meta_provider,
        partition_filter=partition_filter,
        partitioning=partitioning,
        ignore_missing_paths=ignore_missing_paths,
        **numpy_load_args,
    )


@PublicAPI(stability="alpha")
def read_tfrecords(
    paths: Union[str, List[str]],
    *,
    filesystem: Optional["pyarrow.fs.FileSystem"] = None,
    parallelism: int = -1,
    arrow_open_stream_args: Optional[Dict[str, Any]] = None,
    meta_provider: BaseFileMetadataProvider = DefaultFileMetadataProvider(),
    partition_filter: Optional[PathPartitionFilter] = None,
    ignore_missing_paths: bool = False,
    tf_schema: Optional["schema_pb2.Schema"] = None,
) -> Dataset[PandasRow]:
    """Create a dataset from TFRecord files that contain
    `tf.train.Example <https://www.tensorflow.org/api_docs/python/tf/train/Example>`_
    messages.

    .. warning::
        This function exclusively supports ``tf.train.Example`` messages. If a file
        contains a message that isn't of type ``tf.train.Example``, then this function
        errors.

    Examples:
        >>> import os
        >>> import tempfile
        >>> import tensorflow as tf
        >>> features = tf.train.Features(
        ...     feature={
        ...         "length": tf.train.Feature(float_list=tf.train.FloatList(value=[5.1])),
        ...         "width": tf.train.Feature(float_list=tf.train.FloatList(value=[3.5])),
        ...         "species": tf.train.Feature(bytes_list=tf.train.BytesList(value=[b"setosa"])),
        ...     }
        ... )
        >>> example = tf.train.Example(features=features)
        >>> path = os.path.join(tempfile.gettempdir(), "data.tfrecords")
        >>> with tf.io.TFRecordWriter(path=path) as writer:
        ...     writer.write(example.SerializeToString())

        This function reads ``tf.train.Example`` messages into a tabular
        :class:`~ray.data.Dataset`.

        >>> import ray
        >>> ds = ray.data.read_tfrecords(path)
        >>> ds.to_pandas()  # doctest: +SKIP
           length  width    species
        0     5.1    3.5  b'setosa'

        We can also read compressed TFRecord files which uses one of the
        `compression type supported by Arrow <https://arrow.apache.org/docs/python/generated/pyarrow.CompressedInputStream.html>`_:

        >>> compressed_path = os.path.join(tempfile.gettempdir(), "data_compressed.tfrecords")
        >>> options = tf.io.TFRecordOptions(compression_type="GZIP") # "ZLIB" also supported by TensorFlow
        >>> with tf.io.TFRecordWriter(path=compressed_path, options=options) as writer:
        ...     writer.write(example.SerializeToString())

        >>> ds = ray.data.read_tfrecords(
        ...     [compressed_path],
        ...     arrow_open_stream_args={"compression": "gzip"},
        ... )
        >>> ds.to_pandas()  # doctest: +SKIP
           length  width    species
        0     5.1    3.5  b'setosa'

    Args:
        paths: A single file/directory path or a list of file/directory paths.
            A list of paths can contain both files and directories.
        filesystem: The filesystem implementation to read from.
        parallelism: The requested parallelism of the read. Parallelism may be
            limited by the number of files in the dataset.
        arrow_open_stream_args: Key-word arguments passed to
            ``pyarrow.fs.FileSystem.open_input_stream``. To read a compressed TFRecord file,
            pass the corresponding compression type (e.g. for ``GZIP`` or ``ZLIB``, use
            ``arrow_open_stream_args={'compression_type': 'gzip'}``).
        meta_provider: File metadata provider. Custom metadata providers may
            be able to resolve file metadata more quickly and/or accurately.
        partition_filter: Path-based partition filter, if any. Can be used
            with a custom callback to read only selected partitions of a dataset.
            By default, this filters out any file paths whose file extension does not
            match ``"*.tfrecords*"``.
        ignore_missing_paths: If True, ignores any file paths in ``paths`` that are not
            found. Defaults to False.
        tf_schema: Optional TensorFlow Schema which is used to explicitly set the schema
            of the underlying Dataset.

    Returns:
        A :class:`~ray.data.Dataset` that contains the example features.

    Raises:
        ValueError: If a file contains a message that isn't a ``tf.train.Example``.
    """  # noqa: E501
    return read_datasource(
        TFRecordDatasource(),
        parallelism=parallelism,
        paths=paths,
        filesystem=filesystem,
        open_stream_args=arrow_open_stream_args,
        meta_provider=meta_provider,
        partition_filter=partition_filter,
        ignore_missing_paths=ignore_missing_paths,
        tf_schema=tf_schema,
    )


@PublicAPI(stability="alpha")
def read_webdataset(
    paths: Union[str, List[str]],
    *,
    filesystem: Optional["pyarrow.fs.FileSystem"] = None,
    parallelism: int = -1,
    arrow_open_stream_args: Optional[Dict[str, Any]] = None,
    meta_provider: BaseFileMetadataProvider = DefaultFileMetadataProvider(),
    partition_filter: Optional[PathPartitionFilter] = None,
    decoder: Optional[Union[bool, str, callable, list]] = True,
    fileselect: Optional[Union[list, callable]] = None,
    filerename: Optional[Union[list, callable]] = None,
    suffixes: Optional[Union[list, callable]] = None,
    verbose_open: bool = False,
) -> Dataset[PandasRow]:
    """Create a dataset from WebDataset files.

    Args:
        paths: A single file/directory path or a list of file/directory paths.
            A list of paths can contain both files and directories.
        filesystem: The filesystem implementation to read from.
        parallelism: The requested parallelism of the read. Parallelism may be
            limited by the number of files in the dataset.
        arrow_open_stream_args: Key-word arguments passed to
            ``pyarrow.fs.FileSystem.open_input_stream``. To read a compressed TFRecord file,
            pass the corresponding compression type (e.g. for ``GZIP`` or ``ZLIB``, use
            ``arrow_open_stream_args={'compression_type': 'gzip'}``).
        meta_provider: File metadata provider. Custom metadata providers may
            be able to resolve file metadata more quickly and/or accurately.
        partition_filter: Path-based partition filter, if any. Can be used
            with a custom callback to read only selected partitions of a dataset.
        decoder: A function or list of functions to decode the data.
        fileselect: A callable or list of glob patterns to select files.
        filerename: A function or list of tuples to rename files prior to grouping.
        suffixes: A function or list of suffixes to select for creating samples.
        verbose_open: Whether to print the file names as they are opened.

    Returns:
        A :class:`~ray.data.Dataset` that contains the example features.

    Raises:
        ValueError: If a file contains a message that isn't a ``tf.train.Example``.
    """  # noqa: E501
    return read_datasource(
        WebDatasetDatasource(),
        parallelism=parallelism,
        paths=paths,
        filesystem=filesystem,
        open_stream_args=arrow_open_stream_args,
        meta_provider=meta_provider,
        partition_filter=partition_filter,
        decoder=decoder,
        fileselect=fileselect,
        filerename=filerename,
        suffixes=suffixes,
        verbose_open=verbose_open,
    )


@PublicAPI
def read_binary_files(
    paths: Union[str, List[str]],
    *,
    include_paths: bool = False,
    filesystem: Optional["pyarrow.fs.FileSystem"] = None,
    parallelism: int = -1,
    ray_remote_args: Dict[str, Any] = None,
    arrow_open_stream_args: Optional[Dict[str, Any]] = None,
    meta_provider: BaseFileMetadataProvider = DefaultFileMetadataProvider(),
    partition_filter: Optional[PathPartitionFilter] = None,
    partitioning: Partitioning = None,
    ignore_missing_paths: bool = False,
) -> Dataset[Union[Tuple[str, bytes], bytes]]:
    """Create a dataset from binary files of arbitrary contents.

    Examples:
        >>> import ray
        >>> # Read a directory of files in remote storage.
        >>> ray.data.read_binary_files("s3://bucket/path") # doctest: +SKIP

        >>> # Read multiple local files.
        >>> ray.data.read_binary_files( # doctest: +SKIP
        ...     ["/path/to/file1", "/path/to/file2"])

    Args:
        paths: A single file path or a list of file paths (or directories).
        include_paths: Whether to include the full path of the file in the
            dataset records. When specified, the dataset records will be a
            tuple of the file path and the file contents.
        filesystem: The filesystem implementation to read from.
        ray_remote_args: kwargs passed to ray.remote in the read tasks.
        parallelism: The requested parallelism of the read. Parallelism may be
            limited by the number of files of the dataset.
        arrow_open_stream_args: kwargs passed to
            pyarrow.fs.FileSystem.open_input_stream
        meta_provider: File metadata provider. Custom metadata providers may
            be able to resolve file metadata more quickly and/or accurately.
        partition_filter: Path-based partition filter, if any. Can be used
            with a custom callback to read only selected partitions of a dataset.
            By default, this does not filter out any files.
        partitioning: A :class:`~ray.data.datasource.partitioning.Partitioning` object
            that describes how paths are organized. Defaults to ``None``.
        ignore_missing_paths: If True, ignores any file paths in ``paths`` that are not
            found. Defaults to False.

    Returns:
        Dataset holding Arrow records read from the specified paths.
    """
    return read_datasource(
        BinaryDatasource(),
        parallelism=parallelism,
        paths=paths,
        include_paths=include_paths,
        filesystem=filesystem,
        ray_remote_args=ray_remote_args,
        open_stream_args=arrow_open_stream_args,
        meta_provider=meta_provider,
        partition_filter=partition_filter,
        partitioning=partitioning,
        ignore_missing_paths=ignore_missing_paths,
<<<<<<< HEAD
=======
    )


@PublicAPI(stability="alpha")
def read_sql(
    sql: str,
    connection_factory: Callable[[], Connection],
    *,
    parallelism: int = -1,
    ray_remote_args: Optional[Dict[str, Any]] = None,
):
    """Read from a database that provides a
    `Python DB API2-compliant <https://peps.python.org/pep-0249/>`_ connector.

    .. note::

        By default, ``read_sql`` launches multiple read tasks, and each task executes a
        ``LIMIT`` and ``OFFSET`` to fetch a subset of the rows. However, for many
        databases, ``OFFSET`` is slow.

        As a workaround, set ``parallelism=1`` to directly fetch all rows in a single
        task. Note that this approach requires all result rows to fit in the memory of
        single task. If the rows don't fit, your program may raise an out of memory
        error.

    Examples:

        For examples of reading from larger databases like MySQL and PostgreSQL, see
        :ref:`Reading from SQL Databases <datasets_sql_databases>`.

        .. testcode::

            import sqlite3

            import ray

            # Create a simple database
            connection = sqlite3.connect("example.db")
            connection.execute("CREATE TABLE movie(title, year, score)")
            connection.execute(
                \"\"\"
                INSERT INTO movie VALUES
                    ('Monty Python and the Holy Grail', 1975, 8.2),
                    ("Monty Python Live at the Hollywood Bowl", 1982, 7.9),
                    ("Monty Python's Life of Brian", 1979, 8.0),
                    ("Rocky II", 1979, 7.3)
                \"\"\"
            )
            connection.commit()
            connection.close()

            def create_connection():
                return sqlite3.connect("example.db")

            # Get all movies
            dataset = ray.data.read_sql("SELECT * FROM movie", create_connection)
            # Get movies after the year 1980
            dataset = ray.data.read_sql(
                "SELECT title, score FROM movie WHERE year >= 1980", create_connection
            )
            # Get the number of movies per year
            dataset = ray.data.read_sql(
                "SELECT year, COUNT(*) FROM movie GROUP BY year", create_connection
            )

    Args:
        sql: The SQL query to execute.
        connection_factory: A function that takes no arguments and returns a
            Python DB API2
            `Connection object <https://peps.python.org/pep-0249/#connection-objects>`_.
        parallelism: The requested parallelism of the read.
        ray_remote_args: Keyword arguments passed to :func:`ray.remote` in read tasks.

    Returns:
        A :class:`Dataset` containing the queried data.
    """
    datasource = SQLDatasource(connection_factory)
    return read_datasource(
        datasource,
        sql=sql,
        parallelism=parallelism,
        ray_remote_args=ray_remote_args,
>>>>>>> 083aa7a0
    )


@PublicAPI
def from_dask(df: "dask.DataFrame") -> Dataset[ArrowRow]:
    """Create a dataset from a Dask DataFrame.

    Args:
        df: A Dask DataFrame.

    Returns:
        Dataset holding Arrow records read from the DataFrame.
    """
    import dask

    from ray.util.dask import ray_dask_get

    partitions = df.to_delayed()
    persisted_partitions = dask.persist(*partitions, scheduler=ray_dask_get)

    import pandas

    def to_ref(df):
        if isinstance(df, pandas.DataFrame):
            return ray.put(df)
        elif isinstance(df, ray.ObjectRef):
            return df
        else:
            raise ValueError(
                "Expected a Ray object ref or a Pandas DataFrame, " f"got {type(df)}"
            )

    return from_pandas_refs(
        [to_ref(next(iter(part.dask.values()))) for part in persisted_partitions]
    )


@PublicAPI
def from_mars(df: "mars.DataFrame") -> Dataset[ArrowRow]:
    """Create a dataset from a MARS dataframe.

    Args:
        df: A MARS dataframe, which must be executed by MARS-on-Ray.

    Returns:
        Dataset holding Arrow records read from the dataframe.
    """
    import mars.dataframe as md

    return md.to_ray_dataset(df)


@PublicAPI
def from_modin(df: "modin.DataFrame") -> Dataset[ArrowRow]:
    """Create a dataset from a Modin dataframe.

    Args:
        df: A Modin dataframe, which must be using the Ray backend.

    Returns:
        Dataset holding Arrow records read from the dataframe.
    """
    from modin.distributed.dataframe.pandas.partitions import unwrap_partitions

    parts = unwrap_partitions(df, axis=0)
    return from_pandas_refs(parts)


@PublicAPI
def from_pandas(
    dfs: Union["pandas.DataFrame", List["pandas.DataFrame"]]
) -> Dataset[ArrowRow]:
    """Create a dataset from a list of Pandas dataframes.

    Args:
        dfs: A Pandas dataframe or a list of Pandas dataframes.

    Returns:
        Dataset holding Arrow records read from the dataframes.
    """
    import pandas as pd

    if isinstance(dfs, pd.DataFrame):
        dfs = [dfs]

    from ray.air.util.data_batch_conversion import (
        _cast_ndarray_columns_to_tensor_extension,
    )

    context = DatasetContext.get_current()
    if context.enable_tensor_extension_casting:
        dfs = [_cast_ndarray_columns_to_tensor_extension(df.copy()) for df in dfs]
    return from_pandas_refs([ray.put(df) for df in dfs])


@DeveloperAPI
def from_pandas_refs(
    dfs: Union[ObjectRef["pandas.DataFrame"], List[ObjectRef["pandas.DataFrame"]]]
) -> Dataset[ArrowRow]:
    """Create a dataset from a list of Ray object references to Pandas
    dataframes.

    Args:
        dfs: A Ray object references to pandas dataframe, or a list of
             Ray object references to pandas dataframes.

    Returns:
        Dataset holding Arrow records read from the dataframes.
    """
    if isinstance(dfs, ray.ObjectRef):
        dfs = [dfs]
    elif isinstance(dfs, list):
        for df in dfs:
            if not isinstance(df, ray.ObjectRef):
                raise ValueError(
                    "Expected list of Ray object refs, "
                    f"got list containing {type(df)}"
                )
    else:
        raise ValueError(
            "Expected Ray object ref or list of Ray object refs, " f"got {type(df)}"
        )

    context = DatasetContext.get_current()
    if context.enable_pandas_block:
        get_metadata = cached_remote_fn(_get_metadata)
        metadata = ray.get([get_metadata.remote(df) for df in dfs])
        return Dataset(
            ExecutionPlan(
                BlockList(dfs, metadata, owned_by_consumer=False),
                DatasetStats(stages={"FromPandasRefs": metadata}, parent=None),
                run_by_consumer=False,
            ),
            0,
            True,
        )

    df_to_block = cached_remote_fn(_df_to_block, num_returns=2)

    res = [df_to_block.remote(df) for df in dfs]
    blocks, metadata = map(list, zip(*res))
    metadata = ray.get(metadata)
    return Dataset(
        ExecutionPlan(
            BlockList(blocks, metadata, owned_by_consumer=False),
            DatasetStats(stages={"FromPandasRefs": metadata}, parent=None),
            run_by_consumer=False,
        ),
        0,
        True,
    )


@PublicAPI
def from_numpy(ndarrays: Union[np.ndarray, List[np.ndarray]]) -> Dataset[ArrowRow]:
    """Create a dataset from a list of NumPy ndarrays.

    Args:
        ndarrays: A NumPy ndarray or a list of NumPy ndarrays.

    Returns:
        Dataset holding the given ndarrays.
    """
    if isinstance(ndarrays, np.ndarray):
        ndarrays = [ndarrays]

    return from_numpy_refs([ray.put(ndarray) for ndarray in ndarrays])


@DeveloperAPI
def from_numpy_refs(
    ndarrays: Union[ObjectRef[np.ndarray], List[ObjectRef[np.ndarray]]],
) -> Dataset[ArrowRow]:
    """Create a dataset from a list of NumPy ndarray futures.

    Args:
        ndarrays: A Ray object reference to a NumPy ndarray or a list of Ray object
            references to NumPy ndarrays.

    Returns:
        Dataset holding the given ndarrays.
    """
    if isinstance(ndarrays, ray.ObjectRef):
        ndarrays = [ndarrays]
    elif isinstance(ndarrays, list):
        for ndarray in ndarrays:
            if not isinstance(ndarray, ray.ObjectRef):
                raise ValueError(
                    "Expected list of Ray object refs, "
                    f"got list containing {type(ndarray)}"
                )
    else:
        raise ValueError(
            f"Expected Ray object ref or list of Ray object refs, got {type(ndarray)}"
        )

    ndarray_to_block = cached_remote_fn(_ndarray_to_block, num_returns=2)

    res = [ndarray_to_block.remote(ndarray) for ndarray in ndarrays]
    blocks, metadata = map(list, zip(*res))
    metadata = ray.get(metadata)
    return Dataset(
        ExecutionPlan(
            BlockList(blocks, metadata, owned_by_consumer=False),
            DatasetStats(stages={"FromNumpyRefs": metadata}, parent=None),
            run_by_consumer=False,
        ),
        0,
        True,
    )


@PublicAPI
def from_arrow(
    tables: Union["pyarrow.Table", bytes, List[Union["pyarrow.Table", bytes]]]
) -> Dataset[ArrowRow]:
    """Create a dataset from a list of Arrow tables.

    Args:
        tables: An Arrow table, or a list of Arrow tables,
                or its streaming format in bytes.

    Returns:
        Dataset holding Arrow records from the tables.
    """
    import pyarrow as pa

    if isinstance(tables, (pa.Table, bytes)):
        tables = [tables]
    return from_arrow_refs([ray.put(t) for t in tables])


@DeveloperAPI
def from_arrow_refs(
    tables: Union[
        ObjectRef[Union["pyarrow.Table", bytes]],
        List[ObjectRef[Union["pyarrow.Table", bytes]]],
    ]
) -> Dataset[ArrowRow]:
    """Create a dataset from a set of Arrow tables.

    Args:
        tables: A Ray object reference to Arrow table, or list of Ray object
                references to Arrow tables, or its streaming format in bytes.

    Returns:
        Dataset holding Arrow records from the tables.
    """
    if isinstance(tables, ray.ObjectRef):
        tables = [tables]

    get_metadata = cached_remote_fn(_get_metadata)
    metadata = ray.get([get_metadata.remote(t) for t in tables])
    return Dataset(
        ExecutionPlan(
            BlockList(tables, metadata, owned_by_consumer=False),
            DatasetStats(stages={"FromArrowRefs": metadata}, parent=None),
            run_by_consumer=False,
        ),
        0,
        True,
    )


@PublicAPI
def from_spark(
    df: "pyspark.sql.DataFrame", *, parallelism: Optional[int] = None
) -> Dataset[ArrowRow]:
    """Create a dataset from a Spark dataframe.

    Args:
        spark: A SparkSession, which must be created by RayDP (Spark-on-Ray).
        df: A Spark dataframe, which must be created by RayDP (Spark-on-Ray).
            parallelism: The amount of parallelism to use for the dataset.
            If not provided, it will be equal to the number of partitions of
            the original Spark dataframe.

    Returns:
        Dataset holding Arrow records read from the dataframe.
    """
    import raydp

    return raydp.spark.spark_dataframe_to_ray_dataset(df, parallelism)


@PublicAPI
def from_huggingface(
    dataset: Union["datasets.Dataset", "datasets.DatasetDict"],
) -> Union[Dataset[ArrowRow], Dict[str, Dataset[ArrowRow]]]:
    """Create a dataset from a Hugging Face Datasets Dataset.

    This function is not parallelized, and is intended to be used
    with Hugging Face Datasets that are loaded into memory (as opposed
    to memory-mapped).

    Args:
        dataset: A Hugging Face ``Dataset``, or ``DatasetDict``.
            ``IterableDataset`` is not supported.

    Returns:
        Dataset holding Arrow records from the Hugging Face Dataset, or a
        dict of datasets in case ``dataset`` is a ``DatasetDict``.
    """
    import datasets

    def convert(ds: "datasets.Dataset") -> Dataset[ArrowRow]:
        return from_arrow(ds.data.table)

    if isinstance(dataset, datasets.DatasetDict):
        return {k: convert(ds) for k, ds in dataset.items()}
    elif isinstance(dataset, datasets.Dataset):
        return convert(dataset)
    else:
        raise TypeError(
            "`dataset` must be a `datasets.Dataset` or `datasets.DatasetDict`, "
            f"got {type(dataset)}"
        )


@PublicAPI
def from_tf(
    dataset: "tf.data.Dataset",
) -> Dataset:
    """Create a dataset from a TensorFlow dataset.

    This function is inefficient. Use it to read small datasets or prototype.

    .. warning::
        If your dataset is large, this function may execute slowly or raise an
        out-of-memory error. To avoid issues, read the underyling data with a function
        like :meth:`~ray.data.read_images`.

    .. note::
        This function isn't paralellized. It loads the entire dataset into the head
        node's memory before moving the data to the distributed object store.

    Examples:
        >>> import ray
        >>> import tensorflow_datasets as tfds
        >>> dataset, _ = tfds.load('cifar10', split=["train", "test"])  # doctest: +SKIP
        >>> dataset = ray.data.from_tf(dataset)  # doctest: +SKIP
        >>> dataset  # doctest: +SKIP
        Dataset(num_blocks=200, num_rows=50000, schema={id: binary, image: ArrowTensorType(shape=(32, 32, 3), dtype=uint8), label: int64})
        >>> dataset.take(1)  # doctest: +SKIP
        [{'id': b'train_16399', 'image': array([[[143,  96,  70],
        [141,  96,  72],
        [135,  93,  72],
        ...,
        [ 96,  37,  19],
        [105,  42,  18],
        [104,  38,  20]],

       ...,

       [[195, 161, 126],
        [187, 153, 123],
        [186, 151, 128],
        ...,
        [212, 177, 147],
        [219, 185, 155],
        [221, 187, 157]]], dtype=uint8), 'label': 7}]

    Args:
        dataset: A TensorFlow dataset.

    Returns:
        A :class:`Dataset` that contains the samples stored in the TensorFlow dataset.
    """  # noqa: E501
    # FIXME: `as_numpy_iterator` errors if `dataset` contains ragged tensors.
    return from_items(list(dataset.as_numpy_iterator()))


@PublicAPI
def from_torch(
    dataset: "torch.utils.data.Dataset",
) -> Dataset:
    """Create a dataset from a Torch dataset.

    This function is inefficient. Use it to read small datasets or prototype.

    .. warning::
        If your dataset is large, this function may execute slowly or raise an
        out-of-memory error. To avoid issues, read the underyling data with a function
        like :meth:`~ray.data.read_images`.

    .. note::
        This function isn't paralellized. It loads the entire dataset into the head
        node's memory before moving the data to the distributed object store.

    Examples:
        >>> import ray
        >>> from torchvision import datasets
        >>> dataset = datasets.MNIST("data", download=True)  # doctest: +SKIP
        >>> dataset = ray.data.from_torch(dataset)  # doctest: +SKIP
        >>> dataset  # doctest: +SKIP
        Dataset(num_blocks=200, num_rows=60000, schema=<class 'tuple'>)
        >>> dataset.take(1)  # doctest: +SKIP
        [(<PIL.Image.Image image mode=L size=28x28 at 0x...>, 5)]

    Args:
        dataset: A Torch dataset.

    Returns:
        A :class:`Dataset` that contains the samples stored in the Torch dataset.
    """
    return from_items(list(dataset))


def _df_to_block(df: "pandas.DataFrame") -> Block[ArrowRow]:
    stats = BlockExecStats.builder()
    import pyarrow as pa

    block = pa.table(df)
    return (
        block,
        BlockAccessor.for_block(block).get_metadata(
            input_files=None, exec_stats=stats.build()
        ),
    )


def _ndarray_to_block(ndarray: np.ndarray) -> Block[np.ndarray]:
    stats = BlockExecStats.builder()
    block = BlockAccessor.batch_to_block(ndarray)
    metadata = BlockAccessor.for_block(block).get_metadata(
        input_files=None, exec_stats=stats.build()
    )
    return block, metadata


def _get_metadata(table: Union["pyarrow.Table", "pandas.DataFrame"]) -> BlockMetadata:
    stats = BlockExecStats.builder()
    return BlockAccessor.for_block(table).get_metadata(
        input_files=None, exec_stats=stats.build()
    )


def _get_read_tasks(
    ds: Datasource,
    ctx: DatasetContext,
    cur_pg: Optional[PlacementGroup],
    parallelism: int,
    local_uri: bool,
    kwargs: dict,
) -> Tuple[int, int, List[ReadTask]]:
    """Generates read tasks.

    Args:
        ds: Datasource to read from.
        ctx: Dataset config to use.
        cur_pg: The current placement group, if any.
        parallelism: The user-requested parallelism, or -1 for autodetection.
        kwargs: Additional kwargs to pass to the reader.

    Returns:
        Request parallelism from the datasource, the min safe parallelism to avoid
        OOM, and the list of read tasks generated.
    """
    kwargs = _unwrap_arrow_serialization_workaround(kwargs)
    if local_uri:
        kwargs["local_uri"] = local_uri
    DatasetContext._set_current(ctx)
    reader = ds.create_reader(**kwargs)
    requested_parallelism, min_safe_parallelism = _autodetect_parallelism(
        parallelism, cur_pg, DatasetContext.get_current(), reader
    )
    return (
        requested_parallelism,
        min_safe_parallelism,
        reader.get_read_tasks(requested_parallelism),
    )


def _resolve_parquet_args(
    tensor_column_schema: Optional[Dict[str, Tuple[np.dtype, Tuple[int, ...]]]] = None,
    **arrow_parquet_args,
) -> Dict[str, Any]:
    if tensor_column_schema is not None:
        existing_block_udf = arrow_parquet_args.pop("_block_udf", None)

        def _block_udf(block: "pyarrow.Table") -> "pyarrow.Table":
            from ray.data.extensions import ArrowTensorArray

            for tensor_col_name, (dtype, shape) in tensor_column_schema.items():
                # NOTE(Clark): We use NumPy to consolidate these potentially
                # non-contiguous buffers, and to do buffer bookkeeping in
                # general.
                np_col = _create_possibly_ragged_ndarray(
                    [
                        np.ndarray(shape, buffer=buf.as_buffer(), dtype=dtype)
                        for buf in block.column(tensor_col_name)
                    ]
                )

                block = block.set_column(
                    block._ensure_integer_index(tensor_col_name),
                    tensor_col_name,
                    ArrowTensorArray.from_numpy(np_col),
                )
            if existing_block_udf is not None:
                # Apply UDF after casting the tensor columns.
                block = existing_block_udf(block)
            return block

        arrow_parquet_args["_block_udf"] = _block_udf
    return arrow_parquet_args<|MERGE_RESOLUTION|>--- conflicted
+++ resolved
@@ -1305,8 +1305,6 @@
         partition_filter=partition_filter,
         partitioning=partitioning,
         ignore_missing_paths=ignore_missing_paths,
-<<<<<<< HEAD
-=======
     )
 
 
@@ -1389,7 +1387,6 @@
         sql=sql,
         parallelism=parallelism,
         ray_remote_args=ray_remote_args,
->>>>>>> 083aa7a0
     )
 
 
