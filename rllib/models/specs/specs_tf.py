from typing import Tuple, Any, Union, Type

from ray.rllib.utils.annotations import DeveloperAPI, override
from ray.rllib.utils.framework import try_import_tf
from ray.rllib.models.specs.specs_base import TensorSpec

_, tf, tfv = try_import_tf()


@DeveloperAPI
<<<<<<< HEAD
class TFSpecs(TensorSpec):
=======
class TFTensorSpecs(TensorSpec):
>>>>>>> e9ffeb1c
    @override(TensorSpec)
    def get_type(cls) -> Type:
        return tf.Tensor

    @override(TensorSpec)
    def get_shape(self, tensor: tf.Tensor) -> Tuple[int]:
        return tuple(tensor.shape)

    @override(TensorSpec)
    def get_dtype(self, tensor: tf.Tensor) -> Any:
        return tensor.dtype

    @override(TensorSpec)
    def _full(self, shape: Tuple[int], fill_value: Union[float, int] = 0) -> tf.Tensor:
        if self.dtype:
            return tf.ones(shape, dtype=self.dtype) * fill_value
        return tf.fill(shape, fill_value)<|MERGE_RESOLUTION|>--- conflicted
+++ resolved
@@ -8,11 +8,7 @@
 
 
 @DeveloperAPI
-<<<<<<< HEAD
-class TFSpecs(TensorSpec):
-=======
 class TFTensorSpecs(TensorSpec):
->>>>>>> e9ffeb1c
     @override(TensorSpec)
     def get_type(cls) -> Type:
         return tf.Tensor
