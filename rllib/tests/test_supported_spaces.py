import logging
import time
import unittest

import numpy as np
from gymnasium.spaces import Box, Dict, Discrete, Tuple, MultiDiscrete, MultiBinary

import ray
from ray.rllib.algorithms.a3c import A3CConfig
from ray.rllib.algorithms.appo import APPOConfig
from ray.rllib.algorithms.ars import ARSConfig
from ray.rllib.algorithms.ddpg import DDPGConfig
from ray.rllib.algorithms.dqn import DQNConfig
from ray.rllib.algorithms.es import ESConfig
from ray.rllib.algorithms.impala import ImpalaConfig
from ray.rllib.algorithms.ppo import PPOConfig
from ray.rllib.algorithms.sac import SACConfig
from ray.rllib.examples.env.random_env import RandomEnv
from ray.rllib.models.tf.complex_input_net import ComplexInputNetwork as ComplexNet
from ray.rllib.models.tf.fcnet import FullyConnectedNetwork as FCNet
from ray.rllib.models.tf.visionnet import VisionNetwork as VisionNet
from ray.rllib.models.torch.complex_input_net import (
    ComplexInputNetwork as TorchComplexNet,
)
from ray.rllib.models.torch.fcnet import FullyConnectedNetwork as TorchFCNet
from ray.rllib.models.torch.visionnet import VisionNetwork as TorchVisionNet
from ray.rllib.utils.error import UnsupportedSpaceException
from ray.rllib.utils.test_utils import framework_iterator

logger = logging.getLogger(__name__)

ACTION_SPACES_TO_TEST = {
    # Test discrete twice here until we support multi_binary action spaces
    "discrete": Discrete(5),
    "continuous": Box(-1.0, 1.0, (5,), dtype=np.float32),
    "int_actions": Box(0, 3, (2, 3), dtype=np.int32),
    "multidiscrete": MultiDiscrete([1, 2, 3, 4]),
    "tuple": Tuple([Discrete(2), Discrete(3), Box(-1.0, 1.0, (5,), dtype=np.float32)]),
    "dict": Dict(
        {
            "action_choice": Discrete(3),
            "parameters": Box(-1.0, 1.0, (1,), dtype=np.float32),
            "yet_another_nested_dict": Dict({"a": Tuple([Discrete(2), Discrete(3)])}),
        }
    ),
}

OBSERVATION_SPACES_TO_TEST = {
    "multi_binary": MultiBinary([3, 10, 10]),
    "discrete": Discrete(5),
    "continuous": Box(-1.0, 1.0, (5,), dtype=np.float32),
    "vector2d": Box(-1.0, 1.0, (5, 5), dtype=np.float32),
    "image": Box(-1.0, 1.0, (84, 84, 1), dtype=np.float32),
    "vizdoomgym": Box(-1.0, 1.0, (240, 320, 3), dtype=np.float32),
    "tuple": Tuple([Discrete(10), Box(-1.0, 1.0, (5,), dtype=np.float32)]),
    "dict": Dict(
        {
            "task": Discrete(10),
            "position": Box(-1.0, 1.0, (5,), dtype=np.float32),
        }
    ),
}

# TODO(Artur): Add back tf2 once we CNNs there
RLMODULE_SUPPORTED_FRAMEWORKS = {"torch"}

# The action spaces that we test RLModules with
RLMODULE_SUPPORTED_ACTION_SPACES = ["discrete", "continuous"]

# The observation spaces that we test RLModules with
<<<<<<< HEAD
RLMODULE_SUPPORTED_OBSERVATION_SPACES = [
    "multi_binary",
    "discrete",
    "vector1d",
    "image",
    "vizdoomgym",
    "tuple",
    "dict",
]
=======
RLMODULE_SUPPORTED_OBSERVATION_SPACES = ["discrete", "continuous", "image"]
>>>>>>> cae614d4

DEFAULT_OBSERVATION_SPACE = DEFAULT_ACTION_SPACE = "discrete"


def check_support(alg, config, train=True, check_bounds=False, tf2=False):
    config["log_level"] = "ERROR"
    config["env"] = RandomEnv

    def _do_check(alg, config, a_name, o_name):
        # We need to copy here so that this validation does not affect the actual
        # validation method call further down the line.
        config_copy = config.copy()
        config_copy.validate()
        # If RLModules are enabled, we need to skip a few tests for now:
        if config_copy._enable_rl_module_api:
            # Skip PPO cases in which RLModules don't support the given spaces yet.
            if o_name not in RLMODULE_SUPPORTED_OBSERVATION_SPACES:
                logger.warning(
                    "Skipping PPO test with RLModules for obs space {}".format(o_name)
                )
                return
            if a_name not in RLMODULE_SUPPORTED_ACTION_SPACES:
                logger.warning(
                    "Skipping PPO test with RLModules for action space {}".format(
                        a_name
                    )
                )
                return

        fw = config["framework"]
        action_space = ACTION_SPACES_TO_TEST[a_name]
        obs_space = OBSERVATION_SPACES_TO_TEST[o_name]
        print(
            "=== Testing {} (fw={}) action_space={} obs_space={} ===".format(
                alg, fw, action_space, obs_space
            )
        )
        t0 = time.time()
        config.update_from_dict(
            dict(
                env_config=dict(
                    action_space=action_space,
                    observation_space=obs_space,
                    reward_space=Box(1.0, 1.0, shape=(), dtype=np.float32),
                    p_terminated=1.0,
                    check_action_bounds=check_bounds,
                )
            )
        )
        stat = "ok"

        try:
            algo = config.build()
        except ray.exceptions.RayActorError as e:
            if len(e.args) >= 2 and isinstance(e.args[2], UnsupportedSpaceException):
                stat = "unsupported"
            elif isinstance(e.args[0].args[2], UnsupportedSpaceException):
                stat = "unsupported"
            else:
                raise
        except UnsupportedSpaceException:
            stat = "unsupported"
        else:
            if alg not in ["DDPG", "ES", "ARS", "SAC", "PPO"]:
                # 2D (image) input: Expect VisionNet.
                if o_name in ["atari", "image"]:
                    if fw == "torch":
                        assert isinstance(algo.get_policy().model, TorchVisionNet)
                    else:
                        assert isinstance(algo.get_policy().model, VisionNet)
                # 1D input: Expect FCNet.
                elif o_name == "continuous":
                    if fw == "torch":
                        assert isinstance(algo.get_policy().model, TorchFCNet)
                    else:
                        assert isinstance(algo.get_policy().model, FCNet)
                # Could be either one: ComplexNet (if disabled Preprocessor)
                # or FCNet (w/ Preprocessor).
                elif o_name == "vector2d":
                    if fw == "torch":
                        assert isinstance(
                            algo.get_policy().model, (TorchComplexNet, TorchFCNet)
                        )
                    else:
                        assert isinstance(algo.get_policy().model, (ComplexNet, FCNet))
            if train:
                algo.train()
            algo.stop()
        print("Test: {}, ran in {}s".format(stat, time.time() - t0))

    frameworks = {"tf", "torch"}
    if tf2:
        frameworks.add("tf2")

    if config._enable_rl_module_api:
        # Only test the frameworks that are supported by RLModules.
        frameworks = frameworks.intersection(RLMODULE_SUPPORTED_FRAMEWORKS)

    for _ in framework_iterator(config, frameworks=frameworks):
        # Test all action spaces first.
        for a_name in ACTION_SPACES_TO_TEST.keys():
            o_name = DEFAULT_OBSERVATION_SPACE
            _do_check(alg, config, a_name, o_name)

        # Now test all observation spaces.
        for o_name in OBSERVATION_SPACES_TO_TEST.keys():
            a_name = DEFAULT_ACTION_SPACE
            _do_check(alg, config, a_name, o_name)


class TestSupportedSpacesIMPALA(unittest.TestCase):
    @classmethod
    def setUpClass(cls) -> None:
        ray.init()

    @classmethod
    def tearDownClass(cls) -> None:
        ray.shutdown()

    def test_impala(self):
        check_support(
            "IMPALA",
            (
                ImpalaConfig()
                .resources(num_gpus=0)
                .training(model={"fcnet_hiddens": [10]})
            ),
        )


class TestSupportedSpacesAPPO(unittest.TestCase):
    @classmethod
    def setUpClass(cls) -> None:
        ray.init()

    @classmethod
    def tearDownClass(cls) -> None:
        ray.shutdown()

    def test_appo(self):
        config = (
            APPOConfig()
            .resources(num_gpus=0)
            .training(vtrace=False, model={"fcnet_hiddens": [10]})
        )
        check_support("APPO", config, train=False)
        config.training(vtrace=True)
        check_support("APPO", config)


class TestSupportedSpacesA3C(unittest.TestCase):
    @classmethod
    def setUpClass(cls) -> None:
        ray.init()

    @classmethod
    def tearDownClass(cls) -> None:
        ray.shutdown()

    def test_a3c(self):
        config = (
            A3CConfig()
            .rollouts(num_rollout_workers=1)
            .training(
                optimizer={"grads_per_step": 1},
                model={"fcnet_hiddens": [10]},
            )
        )
        check_support("A3C", config, check_bounds=True)


class TestSupportedSpacesPPO(unittest.TestCase):
    @classmethod
    def setUpClass(cls) -> None:
        ray.init()

    @classmethod
    def tearDownClass(cls) -> None:
        ray.shutdown()

    def test_ppo(self):
        config = (
            PPOConfig()
            .rollouts(num_rollout_workers=2, rollout_fragment_length=50)
            .training(
                train_batch_size=100,
                num_sgd_iter=1,
                sgd_minibatch_size=50,
                model={
                    "fcnet_hiddens": [10],
                },
            )
        )
        check_support("PPO", config, check_bounds=True, tf2=True)


class TestSupportedSpacesPPONoPreprocessorGPU(unittest.TestCase):
    @classmethod
    def setUpClass(cls) -> None:
        ray.init(num_gpus=1)

    @classmethod
    def tearDownClass(cls) -> None:
        ray.shutdown()

    def test_ppo_no_preprocessors_gpu(self):
        # Same test as test_ppo, but also test if we are able to move models and tensors
        # on the same device when not using preprocessors.
        # (Artur) This covers a superposition of these edge cases that can lead to
        # obscure errors.
        config = (
            PPOConfig()
            .rollouts(num_rollout_workers=2, rollout_fragment_length=50)
            .training(
                train_batch_size=100,
                num_sgd_iter=1,
                sgd_minibatch_size=50,
                model={
                    "fcnet_hiddens": [10],
                },
            )
            .experimental(_disable_preprocessor_api=True)
            .resources(num_gpus=1)
        )

        # (Artur): This test only works under the old ModelV2 API because we
        # don't offer arbitrarily complex Models under the RLModules API without
        # preprocessors. Such input spaces require custom implementations of the
        # input space.
        # TODO (Artur): Delete this test once we remove ModelV2 API.
        config.rl_module(_enable_rl_module_api=False).training(
            _enable_learner_api=False)

        check_support("PPO", config, check_bounds=True, tf2=True)


class TestSupportedSpacesOffPolicy(unittest.TestCase):
    @classmethod
    def setUpClass(cls) -> None:
        ray.init(num_cpus=4)

    @classmethod
    def tearDownClass(cls) -> None:
        ray.shutdown()

    def test_ddpg(self):
        check_support(
            "DDPG",
            DDPGConfig()
            .exploration(exploration_config={"ou_base_scale": 100.0})
            .reporting(min_sample_timesteps_per_iteration=1)
            .training(
                replay_buffer_config={"capacity": 1000},
                use_state_preprocessor=True,
            ),
            check_bounds=True,
        )

    def test_dqn(self):
        config = (
            DQNConfig()
            .reporting(min_sample_timesteps_per_iteration=1)
            .training(
                replay_buffer_config={
                    "capacity": 1000,
                }
            )
        )
        check_support("DQN", config, tf2=True)

    def test_sac(self):
        check_support(
            "SAC",
            SACConfig().training(replay_buffer_config={"capacity": 1000}),
            check_bounds=True,
        )


class TestSupportedSpacesEvolutionAlgos(unittest.TestCase):
    @classmethod
    def setUpClass(cls) -> None:
        ray.init(num_cpus=4)

    @classmethod
    def tearDownClass(cls) -> None:
        ray.shutdown()

    def test_ars(self):
        check_support(
            "ARS",
            ARSConfig()
            .rollouts(num_rollout_workers=1)
            .training(noise_size=1500000, num_rollouts=1, rollouts_used=1),
        )

    def test_es(self):
        check_support(
            "ES",
            ESConfig()
            .rollouts(num_rollout_workers=1)
            .training(noise_size=1500000, episodes_per_batch=1, train_batch_size=1),
        )


if __name__ == "__main__":
    import pytest
    import sys

    # One can specify the specific TestCase class to run.
    # None for all unittest.TestCase classes in this file.
    class_ = sys.argv[1] if len(sys.argv) > 1 else None
    sys.exit(pytest.main(["-v", __file__ + ("" if class_ is None else "::" + class_)]))<|MERGE_RESOLUTION|>--- conflicted
+++ resolved
@@ -68,19 +68,15 @@
 RLMODULE_SUPPORTED_ACTION_SPACES = ["discrete", "continuous"]
 
 # The observation spaces that we test RLModules with
-<<<<<<< HEAD
 RLMODULE_SUPPORTED_OBSERVATION_SPACES = [
     "multi_binary",
     "discrete",
-    "vector1d",
+    "continuous",
     "image",
     "vizdoomgym",
     "tuple",
     "dict",
 ]
-=======
-RLMODULE_SUPPORTED_OBSERVATION_SPACES = ["discrete", "continuous", "image"]
->>>>>>> cae614d4
 
 DEFAULT_OBSERVATION_SPACE = DEFAULT_ACTION_SPACE = "discrete"
 
