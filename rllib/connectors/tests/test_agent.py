import gym
import numpy as np
import unittest
import pytest

from ray.rllib.algorithms.ppo.ppo import PPOConfig
from ray.rllib.connectors.agent.clip_reward import ClipRewardAgentConnector
from ray.rllib.connectors.agent.lambdas import FlattenDataAgentConnector
from ray.rllib.connectors.agent.obs_preproc import ObsPreprocessorConnector
from ray.rllib.connectors.agent.pipeline import AgentConnectorPipeline
from ray.rllib.connectors.agent.state_buffer import StateBufferConnector
from ray.rllib.connectors.agent.view_requirement import ViewRequirementAgentConnector
from ray.rllib.connectors.connector import ConnectorContext, get_connector
from ray.rllib.policy.view_requirement import ViewRequirement
from ray.rllib.policy.sample_batch import SampleBatch
from ray.rllib.utils.test_utils import check
from ray.rllib.utils.typing import (
    ActionConnectorDataType,
    AgentConnectorDataType,
    AgentConnectorsOutput,
)

from ray.rllib.utils.test_utils import check


class TestAgentConnector(unittest.TestCase):
    def test_connector_pipeline(self):
        ctx = ConnectorContext()
        connectors = [ClipRewardAgentConnector(ctx, False, 1.0)]
        pipeline = AgentConnectorPipeline(ctx, connectors)
        name, params = pipeline.to_config()
        restored = get_connector(ctx, name, params)
        self.assertTrue(isinstance(restored, AgentConnectorPipeline))
        self.assertTrue(isinstance(restored.connectors[0], ClipRewardAgentConnector))

    def test_obs_preprocessor_connector(self):
        obs_space = gym.spaces.Dict(
            {
                "a": gym.spaces.Box(low=0, high=1, shape=(1,)),
                "b": gym.spaces.Tuple(
                    [gym.spaces.Discrete(2), gym.spaces.MultiDiscrete(nvec=[2, 3])]
                ),
            }
        )
        ctx = ConnectorContext(config={}, observation_space=obs_space)

        c = ObsPreprocessorConnector(ctx)
        name, params = c.to_config()

        restored = get_connector(ctx, name, params)
        self.assertTrue(isinstance(restored, ObsPreprocessorConnector))

        obs = obs_space.sample()
        # Fake deterministic data.
        obs["a"][0] = 0.5
        obs["b"] = (1, np.array([0, 2]))

        d = AgentConnectorDataType(
            0,
            1,
            {
                SampleBatch.OBS: obs,
            },
        )
        preprocessed = c([d])

        # obs is completely flattened.
        self.assertTrue(
            (preprocessed[0].data[SampleBatch.OBS] == [0.5, 0, 1, 1, 0, 0, 0, 1]).all()
        )

    def test_clip_reward_connector(self):
        ctx = ConnectorContext()

        c = ClipRewardAgentConnector(ctx, limit=2.0)
        name, params = c.to_config()

        self.assertEqual(name, "ClipRewardAgentConnector")
        self.assertAlmostEqual(params["limit"], 2.0)

        restored = get_connector(ctx, name, params)
        self.assertTrue(isinstance(restored, ClipRewardAgentConnector))

        d = AgentConnectorDataType(
            0,
            1,
            {
                SampleBatch.REWARDS: 5.8,
            },
        )
        clipped = restored([d])

        self.assertEqual(len(clipped), 1)
        self.assertEqual(clipped[0].data[SampleBatch.REWARDS], 2.0)

    def test_flatten_data_connector(self):
        ctx = ConnectorContext()

        c = FlattenDataAgentConnector(ctx)

        name, params = c.to_config()
        restored = get_connector(ctx, name, params)
        self.assertTrue(isinstance(restored, FlattenDataAgentConnector))

        sample_batch = {
            SampleBatch.NEXT_OBS: {
                "sensor1": [[1, 1], [2, 2]],
                "sensor2": 8.8,
            },
            SampleBatch.REWARDS: 5.8,
            SampleBatch.ACTIONS: [[1, 1], [2]],
            SampleBatch.INFOS: {"random": "info"},
        }

        d = AgentConnectorDataType(
            0,
            1,
            # FlattenDataAgentConnector does NOT touch for_training dict,
            # so simply pass None here.
            AgentConnectorsOutput(None, sample_batch),
        )

        flattened = c([d])
        self.assertEqual(len(flattened), 1)

        batch = flattened[0].data.for_action
        self.assertTrue((batch[SampleBatch.NEXT_OBS] == [1, 1, 2, 2, 8.8]).all())
        self.assertEqual(batch[SampleBatch.REWARDS][0], 5.8)
        # Not flattened.
        self.assertEqual(len(batch[SampleBatch.ACTIONS]), 2)
        self.assertEqual(batch[SampleBatch.INFOS]["random"], "info")

    def test_state_buffer_connector(self):
        ctx = ConnectorContext(
            action_space=gym.spaces.Box(low=-1.0, high=1.0, shape=(3,)),
        )
        c = StateBufferConnector(ctx)

        # Reset without any buffered data should do nothing.
        c.reset(env_id=0)

        d = AgentConnectorDataType(
            0,
            1,
            {
                SampleBatch.NEXT_OBS: {
                    "sensor1": [[1, 1], [2, 2]],
                    "sensor2": 8.8,
                },
            },
        )

        with_buffered = c([d])
        self.assertEqual(len(with_buffered), 1)
        self.assertTrue((with_buffered[0].data[SampleBatch.ACTIONS] == [0, 0, 0]).all())

        c.on_policy_output(ActionConnectorDataType(0, 1, ([1, 2, 3], [], {})))

        with_buffered = c([d])
        self.assertEqual(len(with_buffered), 1)
        self.assertEqual(with_buffered[0].data[SampleBatch.ACTIONS], [1, 2, 3])

    def test_view_requirement_connector(self):
        # TODO: @kourosh remove this test when we have a better way to test
        view_requirements = {
            "obs": ViewRequirement(
                used_for_training=True, used_for_compute_actions=True
            ),
            "prev_actions": ViewRequirement(
                data_col="actions",
                shift=-1,
                used_for_training=True,
                used_for_compute_actions=True,
            ),
        }
        config = PPOConfig().to_dict()
        ctx = ConnectorContext(view_requirements=view_requirements, config=config)

        c = ViewRequirementAgentConnector(ctx)
        f = FlattenDataAgentConnector(ctx)

        d = AgentConnectorDataType(
            0,
            1,
            {
                SampleBatch.NEXT_OBS: {
                    "sensor1": [[1, 1], [2, 2]],
                    "sensor2": 8.8,
                },
                SampleBatch.ACTIONS: np.array(0),
            },
        )
        # ViewRequirementAgentConnector then FlattenAgentConnector.
        processed = f(c([d]))

        self.assertTrue("obs" in processed[0].data.for_action)
        self.assertTrue("prev_actions" in processed[0].data.for_action)


<<<<<<< HEAD
=======
@pytest.mark.skip(reason="activate when view_requirement is fully implemented.")
>>>>>>> 419e7818
class TestViewRequirementConnector(unittest.TestCase):
    def test_vr_connector_respects_training_or_inference_vr_flags(self):
        """Tests that the connector respects the flags within view_requirements (i.e.
        used_for_training, used_for_compute_actions) under different is_training modes.
<<<<<<< HEAD
        is_training = False
            the returned data should be state -> obs
        is_training = True
=======
        For inference,
            the returned data should be state -> obs
        For training,
>>>>>>> 419e7818
            the returned data should be the data itself. The higher level policy
            collector in env_runner will construct the proper data structure.
        """
        view_rq_dict = {
            "both": ViewRequirement(
                "obs", used_for_training=True, used_for_compute_actions=True
            ),
            "only_inference": ViewRequirement(
                "obs", used_for_training=False, used_for_compute_actions=True
            ),
            "none": ViewRequirement(
                "obs", used_for_training=False, used_for_compute_actions=False
            ),
            "only_training": ViewRequirement(
                "obs", used_for_training=True, used_for_compute_actions=False
            ),
        }

        obs_arr = np.array([0, 1, 2, 3])
<<<<<<< HEAD
        agent_data = {SampleBatch.NEXT_OBS: obs_arr}
        data = AgentConnectorDataType(0, 1, agent_data)

        config = PPOConfig().to_dict()
        ctx = ConnectorContext(
            view_requirements=view_rq_dict,
            config=config,
            is_policy_recurrent=True,
        )

        for_action_expected = SampleBatch(
            {
                "both": obs_arr[None],
                "only_inference": obs_arr[None],
                "seq_lens": np.array([1]),
            }
        )
=======
        agent_data = dict(obs=obs_arr)
        data = AgentConnectorDataType(0, 1, agent_data)

        ctx = ConnectorContext(view_requirements=view_rq_dict)

        # TODO @jun What is the expected behavior of this test?
        for_action_expected_list = [
            # is_training = False
            SampleBatch({"both": obs_arr, "only_inference": obs_arr}),
            # is_training = True
            SampleBatch({"both": obs_arr, "only_inference": obs_arr}),
        ]
>>>>>>> 419e7818

        for_training_expected_list = [
            # is_training = False
            None,
            # is_training = True
            agent_data,
        ]

        for is_training in [True, False]:
            c = ViewRequirementAgentConnector(ctx)
            c.is_training(is_training)
            processed = c([data])

            for_training = processed[0].data.for_training
            for_training_expected = for_training_expected_list[is_training]
            for_action = processed[0].data.for_action
<<<<<<< HEAD
=======
            for_action_expected = for_action_expected_list[is_training]
>>>>>>> 419e7818

            print("-" * 30)
            print(f"is_training = {is_training}")
            print("for action:")
            print(for_action)
            print("for training:")
            print(for_training)

<<<<<<< HEAD
=======
            # TODO @jun is for_training expected to always be equal to data?
>>>>>>> 419e7818
            check(for_training, for_training_expected)
            check(for_action, for_action_expected)

    def test_vr_connector_shift_by_one(self):
        """Test that the ViewRequirementConnector can handle shift by one correctly and
<<<<<<< HEAD
        can ignore future referencing view_requirements to respect causality"""
=======
        can ignore future refrencing view_requirements to respect causality"""
>>>>>>> 419e7818
        view_rq_dict = {
            "state": ViewRequirement("obs"),
            "next_state": ViewRequirement(
                "obs", shift=1, used_for_compute_actions=False
            ),
            "prev_state": ViewRequirement("obs", shift=-1),
        }

        obs_arrs = np.arange(10)[:, None] + 1
<<<<<<< HEAD
        config = PPOConfig().to_dict()
        ctx = ConnectorContext(
            view_requirements=view_rq_dict, config=config, is_policy_recurrent=True
        )
        c = ViewRequirementAgentConnector(ctx)

        # keep a running list of observations
        obs_list = []
        for t, obs in enumerate(obs_arrs):
            # t=0 is the next state of t=-1
            data = AgentConnectorDataType(
                0, 1, {SampleBatch.NEXT_OBS: obs, SampleBatch.T: t - 1}
            )
            processed = c([data])  # env.reset() for t == -1 else env.step()
            for_action = processed[0].data.for_action
            # add cur obs to the list
            obs_list.append(obs)

            if t == 0:
                check(for_action["prev_state"], for_action["state"])
            else:
                # prev state should be equal to the prev time step obs
                check(for_action["prev_state"], obs_list[-2][None])

    def test_vr_connector_causal_slice(self):
        """Test that the ViewRequirementConnector can handle slice shifts correctly."""
        view_rq_dict = {
            "state": ViewRequirement("obs"),
            # shift array should be [-2, -1, 0]
            "prev_states": ViewRequirement("obs", shift="-2:0"),
            # shift array should be [-4, -2, 0]
=======
        ctx = ConnectorContext(view_requirements=view_rq_dict)
        c = ViewRequirementAgentConnector(ctx)

        for is_training in [True, False]:
            c.is_training(is_training)
            for i, obs_arr in enumerate(obs_arrs):
                data = AgentConnectorDataType(0, 1, dict(obs=obs_arr))
                processed = c([data])
                for_action = processed[0].data.for_action

                self.assertTrue("next_state" not in for_action)
                check(for_action["state"], obs_arrs[i])
                if i == 0:
                    check(for_action["prev_state"], np.array([0]))
                else:
                    check(for_action["prev_state"], obs_arrs[i - 1])

    def test_vr_connector_causal_slice(self):
        """Test that the ViewRequirementConnector can handle slice shifts correctly.

        This includes things like `-2:0:1`. `start:end:step` should be interpreted as
        np.arange(start, end, step). Both start and end have to be specified when using
        this format. If step is not specified it defaults to 1.
        """
        view_rq_dict = {
            "state": ViewRequirement("obs"),
            # shift array should be [-2, -1]
            "prev_states": ViewRequirement("obs", shift="-2:0"),
            # shift array should be [-4, -2]
>>>>>>> 419e7818
            "prev_strided_states_even": ViewRequirement("obs", shift="-4:0:2"),
            # shift array should be [-3, -1]
            "prev_strided_states_odd": ViewRequirement("obs", shift="-3:0:2"),
        }

        obs_arrs = np.arange(10)[:, None] + 1
<<<<<<< HEAD
        config = PPOConfig().to_dict()
        ctx = ConnectorContext(
            view_requirements=view_rq_dict, config=config, is_policy_recurrent=True
        )
        c = ViewRequirementAgentConnector(ctx)

        # keep a queue of observations
        obs_list = []
        for t, obs in enumerate(obs_arrs):
            # t=0 is the next state of t=-1
            data = AgentConnectorDataType(
                0, 1, {SampleBatch.NEXT_OBS: obs, SampleBatch.T: t - 1}
            )
            processed = c([data])
            for_action = processed[0].data.for_action

            if t == 0:
                obs_list.extend([obs for _ in range(5)])
            else:
                # remove the first obs and add the current obs to the end
                obs_list.pop(0)
                obs_list.append(obs)

            # check state
            check(for_action["state"], obs[None])

            # check prev_states
            check(
                for_action["prev_states"],
                np.stack(obs_list)[np.array([-3, -2, -1])][None],
            )

            # check prev_strided_states_even
            check(
                for_action["prev_strided_states_even"],
                np.stack(obs_list)[np.array([-5, -3, -1])][None],
            )

            check(
                for_action["prev_strided_states_odd"],
                np.stack(obs_list)[np.array([-4, -2])][None],
            )
=======
        ctx = ConnectorContext(view_requirements=view_rq_dict)
        c = ViewRequirementAgentConnector(ctx)

        for is_training in [True, False]:
            c.is_training(is_training)
            for i, obs_arr in enumerate(obs_arrs):
                data = AgentConnectorDataType(0, 1, dict(obs=obs_arr))
                processed = c([data])
                for_action = processed[0].data.for_action

                check(for_action["state"], obs_arrs[i])

                # check prev_states
                if i == 0:
                    check(for_action["prev_states"], np.array([[0], [0]]))
                elif i == 1:
                    check(for_action["prev_states"], np.array([[0], [1]]))
                else:
                    check(for_action["prev_states"], obs_arrs[i - 2 : i])

                # check strided states
                if i == 0:
                    # for this case they should all be equal to the padded value
                    check(
                        for_action["prev_states"],
                        for_action["prev_strided_states_even"],
                    )
                    check(
                        for_action["prev_states"], for_action["prev_strided_states_odd"]
                    )

                elif i == 1:
                    check(
                        for_action["prev_state"], for_action["prev_strided_states_even"]
                    )
                    check(
                        for_action["prev_strided_states_odd"],
                        np.array([[0], [1]]),  # [-2, 0]
                    )
                elif i == 2:
                    check(
                        for_action["prev_strided_states_even"],
                        np.array([[0], [1]]),  # [-2, 0]
                    )
                    check(
                        for_action["prev_strided_states_odd"],
                        np.array([[0], [2]]),  # [-1, 1]
                    )
                elif i == 3:
                    check(
                        for_action["prev_strided_states_even"],
                        np.array([[0], [2]]),  # [-1, 1]
                    )
                    check(
                        for_action["prev_strided_states_odd"],
                        np.array([[1], [3]]),  # [0, 2]
                    )
                else:
                    check(
                        for_action["prev_strided_states_even"], obs_arrs[i - 4 : i : 2]
                    )
                    check(
                        for_action["prev_strided_states_even"], obs_arrs[i - 3 : i : 2]
                    )
>>>>>>> 419e7818

    def test_vr_connector_with_multiple_buffers(self):
        """Test that the ViewRequirementConnector can handle slice shifts correctly
        when it has multiple buffers to shift."""
        context_len = 5
        # This view requirement simulates the use-case of a decision transformer
        # without reward-to-go.
        view_rq_dict = {
<<<<<<< HEAD
            # obs[t-context_len+1:t]
            "context_obs": ViewRequirement("obs", shift=f"-{context_len-1}:0"),
            # next_obs[t-context_len+1:t]
            "context_next_obs": ViewRequirement(
                "obs", shift=f"-{context_len}:1", used_for_compute_actions=False
            ),
            # act[t-context_len+1:t]
            "context_act": ViewRequirement(
                SampleBatch.ACTIONS, shift=f"-{context_len-1}:-1"
            ),
        }

        obs_arrs = np.arange(10)[:, None] + 1
        act_arrs = (np.arange(10)[:, None] + 1) * 100
        n_steps = obs_arrs.shape[0]
        config = PPOConfig().to_dict()
        ctx = ConnectorContext(
            view_requirements=view_rq_dict, config=config, is_policy_recurrent=True
        )
        c = ViewRequirementAgentConnector(ctx)

        # keep a queue of length ctx_len of observations
        obs_list, act_list = [], []
        for t in range(n_steps):
            # next state and action at time t-1 are the following
            timestep_data = {
                SampleBatch.NEXT_OBS: obs_arrs[t],
                SampleBatch.ACTIONS: (
                    np.zeros_like(act_arrs[0]) if t == 0 else act_arrs[t - 1]
                ),
                SampleBatch.T: t - 1,
            }
            data = AgentConnectorDataType(0, 1, timestep_data)
            processed = c([data])
            for_action = processed[0].data.for_action

            if t == 0:
                obs_list.extend([obs_arrs[0] for _ in range(context_len)])
                act_list.extend(
                    [np.zeros_like(act_arrs[0]) for _ in range(context_len)]
                )
            else:
                obs_list.pop(0)
                act_list.pop(0)
                obs_list.append(obs_arrs[t])
                act_list.append(act_arrs[t - 1])

            self.assertTrue("context_next_obs" not in for_action)
            check(for_action["context_obs"], np.stack(obs_list)[None])
            check(for_action["context_act"], np.stack(act_list[:-1])[None])
=======
            # obs[t-context_len:t+1]
            "context_obs": ViewRequirement("obs", shift=f"{-context_len}:1"),
            # act[t-context_len:t]
            "context_act": ViewRequirement("act", shift=f"{-context_len}:0"),
        }

        obs_arrs = np.arange(10)[:, None] + 1
        act_arrs = np.arange(10)[:, None] * 100 + 1
        n_steps = obs_arrs.shape[0]
        ctx = ConnectorContext(view_requirements=view_rq_dict)
        c = ViewRequirementAgentConnector(ctx)

        for is_training in [True, False]:
            c.is_training(is_training)
            for i in range(n_steps):
                data = AgentConnectorDataType(
                    0, 1, dict(obs=obs_arrs[i], act=act_arrs[i])
                )
                processed = c([data])
                for_action = processed[0].data.for_action

                if i < context_len:
                    check(
                        for_action["context_obs"],
                        np.concatenate([np.array([[0] * i]), obs_arrs[: i + 1]]),
                    )
                    check(
                        for_action["context_act"],
                        np.concatenate([np.array([[0] * i]), act_arrs[:i]]),
                    )
                else:
                    check(for_action["context_obs"], obs_arrs[i - context_len : i + 1])
                    check(for_action["context_act"], act_arrs[i - context_len : i])
>>>>>>> 419e7818


if __name__ == "__main__":
    import sys
    import pytest

    sys.exit(pytest.main(["-v", __file__]))<|MERGE_RESOLUTION|>--- conflicted
+++ resolved
@@ -197,23 +197,13 @@
         self.assertTrue("prev_actions" in processed[0].data.for_action)
 
 
-<<<<<<< HEAD
-=======
-@pytest.mark.skip(reason="activate when view_requirement is fully implemented.")
->>>>>>> 419e7818
 class TestViewRequirementConnector(unittest.TestCase):
     def test_vr_connector_respects_training_or_inference_vr_flags(self):
         """Tests that the connector respects the flags within view_requirements (i.e.
         used_for_training, used_for_compute_actions) under different is_training modes.
-<<<<<<< HEAD
         is_training = False
             the returned data should be state -> obs
         is_training = True
-=======
-        For inference,
-            the returned data should be state -> obs
-        For training,
->>>>>>> 419e7818
             the returned data should be the data itself. The higher level policy
             collector in env_runner will construct the proper data structure.
         """
@@ -233,7 +223,6 @@
         }
 
         obs_arr = np.array([0, 1, 2, 3])
-<<<<<<< HEAD
         agent_data = {SampleBatch.NEXT_OBS: obs_arr}
         data = AgentConnectorDataType(0, 1, agent_data)
 
@@ -251,20 +240,6 @@
                 "seq_lens": np.array([1]),
             }
         )
-=======
-        agent_data = dict(obs=obs_arr)
-        data = AgentConnectorDataType(0, 1, agent_data)
-
-        ctx = ConnectorContext(view_requirements=view_rq_dict)
-
-        # TODO @jun What is the expected behavior of this test?
-        for_action_expected_list = [
-            # is_training = False
-            SampleBatch({"both": obs_arr, "only_inference": obs_arr}),
-            # is_training = True
-            SampleBatch({"both": obs_arr, "only_inference": obs_arr}),
-        ]
->>>>>>> 419e7818
 
         for_training_expected_list = [
             # is_training = False
@@ -281,10 +256,6 @@
             for_training = processed[0].data.for_training
             for_training_expected = for_training_expected_list[is_training]
             for_action = processed[0].data.for_action
-<<<<<<< HEAD
-=======
-            for_action_expected = for_action_expected_list[is_training]
->>>>>>> 419e7818
 
             print("-" * 30)
             print(f"is_training = {is_training}")
@@ -293,20 +264,12 @@
             print("for training:")
             print(for_training)
 
-<<<<<<< HEAD
-=======
-            # TODO @jun is for_training expected to always be equal to data?
->>>>>>> 419e7818
             check(for_training, for_training_expected)
             check(for_action, for_action_expected)
 
     def test_vr_connector_shift_by_one(self):
         """Test that the ViewRequirementConnector can handle shift by one correctly and
-<<<<<<< HEAD
         can ignore future referencing view_requirements to respect causality"""
-=======
-        can ignore future refrencing view_requirements to respect causality"""
->>>>>>> 419e7818
         view_rq_dict = {
             "state": ViewRequirement("obs"),
             "next_state": ViewRequirement(
@@ -316,7 +279,6 @@
         }
 
         obs_arrs = np.arange(10)[:, None] + 1
-<<<<<<< HEAD
         config = PPOConfig().to_dict()
         ctx = ConnectorContext(
             view_requirements=view_rq_dict, config=config, is_policy_recurrent=True
@@ -348,44 +310,12 @@
             # shift array should be [-2, -1, 0]
             "prev_states": ViewRequirement("obs", shift="-2:0"),
             # shift array should be [-4, -2, 0]
-=======
-        ctx = ConnectorContext(view_requirements=view_rq_dict)
-        c = ViewRequirementAgentConnector(ctx)
-
-        for is_training in [True, False]:
-            c.is_training(is_training)
-            for i, obs_arr in enumerate(obs_arrs):
-                data = AgentConnectorDataType(0, 1, dict(obs=obs_arr))
-                processed = c([data])
-                for_action = processed[0].data.for_action
-
-                self.assertTrue("next_state" not in for_action)
-                check(for_action["state"], obs_arrs[i])
-                if i == 0:
-                    check(for_action["prev_state"], np.array([0]))
-                else:
-                    check(for_action["prev_state"], obs_arrs[i - 1])
-
-    def test_vr_connector_causal_slice(self):
-        """Test that the ViewRequirementConnector can handle slice shifts correctly.
-
-        This includes things like `-2:0:1`. `start:end:step` should be interpreted as
-        np.arange(start, end, step). Both start and end have to be specified when using
-        this format. If step is not specified it defaults to 1.
-        """
-        view_rq_dict = {
-            "state": ViewRequirement("obs"),
-            # shift array should be [-2, -1]
-            "prev_states": ViewRequirement("obs", shift="-2:0"),
-            # shift array should be [-4, -2]
->>>>>>> 419e7818
             "prev_strided_states_even": ViewRequirement("obs", shift="-4:0:2"),
             # shift array should be [-3, -1]
             "prev_strided_states_odd": ViewRequirement("obs", shift="-3:0:2"),
         }
 
         obs_arrs = np.arange(10)[:, None] + 1
-<<<<<<< HEAD
         config = PPOConfig().to_dict()
         ctx = ConnectorContext(
             view_requirements=view_rq_dict, config=config, is_policy_recurrent=True
@@ -428,72 +358,6 @@
                 for_action["prev_strided_states_odd"],
                 np.stack(obs_list)[np.array([-4, -2])][None],
             )
-=======
-        ctx = ConnectorContext(view_requirements=view_rq_dict)
-        c = ViewRequirementAgentConnector(ctx)
-
-        for is_training in [True, False]:
-            c.is_training(is_training)
-            for i, obs_arr in enumerate(obs_arrs):
-                data = AgentConnectorDataType(0, 1, dict(obs=obs_arr))
-                processed = c([data])
-                for_action = processed[0].data.for_action
-
-                check(for_action["state"], obs_arrs[i])
-
-                # check prev_states
-                if i == 0:
-                    check(for_action["prev_states"], np.array([[0], [0]]))
-                elif i == 1:
-                    check(for_action["prev_states"], np.array([[0], [1]]))
-                else:
-                    check(for_action["prev_states"], obs_arrs[i - 2 : i])
-
-                # check strided states
-                if i == 0:
-                    # for this case they should all be equal to the padded value
-                    check(
-                        for_action["prev_states"],
-                        for_action["prev_strided_states_even"],
-                    )
-                    check(
-                        for_action["prev_states"], for_action["prev_strided_states_odd"]
-                    )
-
-                elif i == 1:
-                    check(
-                        for_action["prev_state"], for_action["prev_strided_states_even"]
-                    )
-                    check(
-                        for_action["prev_strided_states_odd"],
-                        np.array([[0], [1]]),  # [-2, 0]
-                    )
-                elif i == 2:
-                    check(
-                        for_action["prev_strided_states_even"],
-                        np.array([[0], [1]]),  # [-2, 0]
-                    )
-                    check(
-                        for_action["prev_strided_states_odd"],
-                        np.array([[0], [2]]),  # [-1, 1]
-                    )
-                elif i == 3:
-                    check(
-                        for_action["prev_strided_states_even"],
-                        np.array([[0], [2]]),  # [-1, 1]
-                    )
-                    check(
-                        for_action["prev_strided_states_odd"],
-                        np.array([[1], [3]]),  # [0, 2]
-                    )
-                else:
-                    check(
-                        for_action["prev_strided_states_even"], obs_arrs[i - 4 : i : 2]
-                    )
-                    check(
-                        for_action["prev_strided_states_even"], obs_arrs[i - 3 : i : 2]
-                    )
->>>>>>> 419e7818
 
     def test_vr_connector_with_multiple_buffers(self):
         """Test that the ViewRequirementConnector can handle slice shifts correctly
@@ -502,7 +366,6 @@
         # This view requirement simulates the use-case of a decision transformer
         # without reward-to-go.
         view_rq_dict = {
-<<<<<<< HEAD
             # obs[t-context_len+1:t]
             "context_obs": ViewRequirement("obs", shift=f"-{context_len-1}:0"),
             # next_obs[t-context_len+1:t]
@@ -553,41 +416,6 @@
             self.assertTrue("context_next_obs" not in for_action)
             check(for_action["context_obs"], np.stack(obs_list)[None])
             check(for_action["context_act"], np.stack(act_list[:-1])[None])
-=======
-            # obs[t-context_len:t+1]
-            "context_obs": ViewRequirement("obs", shift=f"{-context_len}:1"),
-            # act[t-context_len:t]
-            "context_act": ViewRequirement("act", shift=f"{-context_len}:0"),
-        }
-
-        obs_arrs = np.arange(10)[:, None] + 1
-        act_arrs = np.arange(10)[:, None] * 100 + 1
-        n_steps = obs_arrs.shape[0]
-        ctx = ConnectorContext(view_requirements=view_rq_dict)
-        c = ViewRequirementAgentConnector(ctx)
-
-        for is_training in [True, False]:
-            c.is_training(is_training)
-            for i in range(n_steps):
-                data = AgentConnectorDataType(
-                    0, 1, dict(obs=obs_arrs[i], act=act_arrs[i])
-                )
-                processed = c([data])
-                for_action = processed[0].data.for_action
-
-                if i < context_len:
-                    check(
-                        for_action["context_obs"],
-                        np.concatenate([np.array([[0] * i]), obs_arrs[: i + 1]]),
-                    )
-                    check(
-                        for_action["context_act"],
-                        np.concatenate([np.array([[0] * i]), act_arrs[:i]]),
-                    )
-                else:
-                    check(for_action["context_obs"], obs_arrs[i - context_len : i + 1])
-                    check(for_action["context_act"], act_arrs[i - context_len : i])
->>>>>>> 419e7818
 
 
 if __name__ == "__main__":
