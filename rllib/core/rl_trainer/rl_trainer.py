--- conflicted
+++ resolved
@@ -25,13 +25,9 @@
 from ray.rllib.utils.numpy import convert_to_numpy
 from ray.rllib.utils.typing import TensorType
 
-<<<<<<< HEAD
-from ray.air.config import ScalingConfig
-=======
 if TYPE_CHECKING:
     from ray.air.config import ScalingConfig
     from ray.rllib.algorithms.algorithm_config import AlgorithmConfig
->>>>>>> 789232e2
 
 torch, _ = try_import_torch()
 tf1, tf, tfv = try_import_tf()
@@ -113,11 +109,6 @@
         module_kwargs: Mapping[str, Any],
         optimizer_config: Mapping[str, Any],
         distributed: bool = False,
-<<<<<<< HEAD
-        scaling_config: Optional[ScalingConfig] = None,
-    ):
-        # TODO (Kourosh): convert scaling and optimizer configs to dataclasses
-=======
         scaling_config: Optional["ScalingConfig"] = None,
         algorithm_config: Optional["AlgorithmConfig"] = None,
     ):
@@ -126,16 +117,12 @@
         # understand it. If we can find a better way to make subset of the config
         # available to the trainer, that would be great.
         # TODO (Kourosh): convert optimizer configs to dataclasses
->>>>>>> 789232e2
         self.module_class = module_class
         self.module_kwargs = module_kwargs
         self.optimizer_config = optimizer_config
         self.distributed = distributed
-<<<<<<< HEAD
-=======
         self.scaling_config = scaling_config
         self.config = algorithm_config
->>>>>>> 789232e2
 
         # These are the attributes that are set during build
         self._module: MultiAgentRLModule = None
@@ -199,8 +186,6 @@
         # possible to write single-agent losses, it may become confusing to users. We
         # should find a way to allow them to specify single-agent losses as well,
         # without having to think about one extra layer of hierarchy for module ids.
-<<<<<<< HEAD
-=======
 
         loss_total = None
         results_all_modules = {}
@@ -243,7 +228,6 @@
             computing gradients through.
         """
         raise NotImplementedError
->>>>>>> 789232e2
 
     def postprocess_gradients(
         self, gradients_dict: Mapping[str, Any]
