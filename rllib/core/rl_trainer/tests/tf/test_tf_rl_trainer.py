import gymnasium as gym
import unittest
<<<<<<< HEAD
import pytest
=======

import tensorflow as tf
>>>>>>> 2f9f3929
import ray

from ray.rllib.core.rl_trainer.trainer_runner import TrainerRunner
from ray.rllib.core.testing.tf.bc_module import DiscreteBCTFModule
from ray.rllib.core.testing.tf.bc_rl_trainer import BCTfRLTrainer
from ray.rllib.policy.sample_batch import DEFAULT_POLICY_ID, MultiAgentBatch
from ray.rllib.utils.test_utils import get_cartpole_dataset_reader


class TestTfRLTrainer(unittest.TestCase):
    """This test is setup for 2 gpus."""

    # TODO: Make a unittest that does not need 2 gpus to run.
    # So that the user can run it locally as well.
    @classmethod
    def setUp(cls) -> None:
        ray.init()

    @classmethod
    def tearDown(cls) -> None:
        ray.shutdown()

    @pytest.mark.skip
    def test_update_multigpu(self):
        """Test training in a 2 gpu setup and that weights are synchronized."""
        env = gym.make("CartPole-v1")
        trainer_class = BCTfRLTrainer
        trainer_cfg = dict(
            module_class=DiscreteBCTFModule,
            module_kwargs={
                "observation_space": env.observation_space,
                "action_space": env.action_space,
                "model_config": {"hidden_dim": 32},
            },
            optimizer_config={"lr": 1e-3},
            in_test=True,
        )
        runner = TrainerRunner(
            trainer_class, trainer_cfg, compute_config=dict(num_gpus=2)
        )

        reader = get_cartpole_dataset_reader(batch_size=500)

        min_loss = float("inf")
        for iter_i in range(1000):
            batch = reader.next()
            results_worker_0, results_worker_1 = runner.update(batch.as_multi_agent())

            loss = (
                results_worker_0["loss"]["total_loss"]
                + results_worker_1["loss"]["total_loss"]
            ) / 2
            min_loss = min(loss, min_loss)
            print(f"[iter = {iter_i}] Loss: {loss:.3f}, Min Loss: {min_loss:.3f}")
            # The loss is initially around 0.69 (ln2). When it gets to around
            # 0.57 the return of the policy gets to around 100.
            if min_loss < 0.57:
                break
            self.assertEqual(
                results_worker_0["mean_weight"]["default_policy"],
                results_worker_1["mean_weight"]["default_policy"],
            )
        self.assertLess(min_loss, 0.57)

    @pytest.mark.skip
    def test_add_remove_module(self):
        env = gym.make("CartPole-v1")
        trainer_class = BCTfRLTrainer
        trainer_cfg = dict(
            module_class=DiscreteBCTFModule,
            module_kwargs={
                "observation_space": env.observation_space,
                "action_space": env.action_space,
                "model_config": {"hidden_dim": 32},
            },
            optimizer_config={"lr": 1e-3},
            in_test=True,
        )
        runner = TrainerRunner(
            trainer_class, trainer_cfg, compute_config=dict(num_gpus=2)
        )

        reader = get_cartpole_dataset_reader(batch_size=500)
        batch = reader.next()

        # update once with the default policy
        results = runner.update(batch.as_multi_agent())
        module_ids_before_add = {DEFAULT_POLICY_ID}
        new_module_id = "test_module"

        # add a test_module
        runner.add_module(
            module_id=new_module_id,
            module_cls=DiscreteBCTFModule,
            module_kwargs={
                "observation_space": env.observation_space,
                "action_space": env.action_space,
                "model_config": {"hidden_dim": 32},
            },
            optimizer_cls=tf.keras.optimizers.Adam,
        )

        # do training that includes the test_module
        results = runner.update(
            MultiAgentBatch(
                {new_module_id: batch, DEFAULT_POLICY_ID: batch}, batch.count
            )
        )

        # check that module weights are updated across workers and synchronized
        for i in range(1, len(results)):
            for module_id in results[i]["mean_weight"].keys():
                assert (
                    results[i]["mean_weight"][module_id]
                    == results[i - 1]["mean_weight"][module_id]
                )

        # check that module ids are updated to include the new module
        module_ids_after_add = {DEFAULT_POLICY_ID, new_module_id}
        for result in results:
            # remove the total_loss key since its not a module key
            self.assertEqual(set(result["loss"]) - {"total_loss"}, module_ids_after_add)

        # remove the test_module
        runner.remove_module(module_id=new_module_id)

        # run training without the test_module
        results = runner.update(batch.as_multi_agent())

        # check that module weights are updated across workers and synchronized
        for i in range(1, len(results)):
            for module_id in results[i]["mean_weight"].keys():
                assert (
                    results[i]["mean_weight"][module_id]
                    == results[i - 1]["mean_weight"][module_id]
                )

        # check that module ids are updated after remove operation to not
        # include the new module
        for result in results:
            # remove the total_loss key since its not a module key
            self.assertEqual(
                set(result["loss"]) - {"total_loss"}, module_ids_before_add
            )


if __name__ == "__main__":
    import pytest
    import sys

    sys.exit(pytest.main(["-v", __file__]))<|MERGE_RESOLUTION|>--- conflicted
+++ resolved
@@ -1,11 +1,8 @@
 import gymnasium as gym
 import unittest
-<<<<<<< HEAD
 import pytest
-=======
 
 import tensorflow as tf
->>>>>>> 2f9f3929
 import ray
 
 from ray.rllib.core.rl_trainer.trainer_runner import TrainerRunner
