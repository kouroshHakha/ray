--- conflicted
+++ resolved
@@ -152,16 +152,8 @@
         batch = NestedDict(batch)
         return batch
 
-    @override(RLTrainer)
-<<<<<<< HEAD
-=======
-    def do_distributed_update(self, batch: MultiAgentBatch) -> Mapping[str, Any]:
-        # in torch the distributed update is no different than the normal update
-        return self._update(batch)
-
     def get_weights(self, module_ids: Optional[Set[str]] = None) -> Mapping[str, Any]:
         """Returns the state of the underlying MultiAgentRLModule"""
-
         module_weights = self._module.get_state()
         if module_ids is None:
             return module_weights
@@ -176,7 +168,6 @@
         return self._module.set_state(weights)
 
     @override(RLTrainer)
->>>>>>> 0466bd3d
     def get_param_ref(self, param: ParamType) -> Hashable:
         return param
 
