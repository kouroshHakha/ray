--- conflicted
+++ resolved
@@ -8,11 +8,7 @@
     Hashable,
     Optional,
     Callable,
-<<<<<<< HEAD
-    TYPE_CHECKING,
     Set
-=======
->>>>>>> 2ea3a4d5
 )
 
 from ray.rllib.core.rl_module.rl_module import (
