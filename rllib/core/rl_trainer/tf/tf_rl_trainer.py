--- conflicted
+++ resolved
@@ -1,6 +1,5 @@
 import logging
 import numpy as np
-<<<<<<< HEAD
 from typing import (
     Any,
     Mapping,
@@ -22,10 +21,6 @@
     Optimizer,
     ParamType,
 )
-=======
-from typing import Any, Mapping, Union, Type
-from ray.rllib.core.rl_trainer.rl_trainer import RLTrainer
->>>>>>> c4535369
 from ray.rllib.core.rl_module.rl_module import RLModule, ModuleID
 from ray.rllib.policy.sample_batch import MultiAgentBatch
 from ray.rllib.utils.annotations import override
