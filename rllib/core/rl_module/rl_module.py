import abc
from dataclasses import dataclass
import datetime
import gymnasium as gym
import json
import pathlib
from typing import Any, Dict, Mapping, Optional, Type, TYPE_CHECKING, Union

if TYPE_CHECKING:
    from ray.rllib.core.rl_module.marl_module import (
        MultiAgentRLModule,
        MultiAgentRLModuleSpec,
    )
    from ray.rllib.core.models.catalog import Catalog

import ray
from ray.rllib.utils.annotations import (
    ExperimentalAPI,
    OverrideToImplementCustomLogic_CallToSuperRecommended,
)

from ray.rllib.core.models.specs.typing import SpecType
from ray.rllib.core.models.specs.checker import (
    check_input_specs,
    check_output_specs,
    convert_to_canonical_format,
)
from ray.rllib.models.distributions import Distribution
from ray.rllib.policy.sample_batch import DEFAULT_POLICY_ID, SampleBatch
from ray.rllib.utils.nested_dict import NestedDict
from ray.rllib.utils.typing import SampleBatchType
from ray.rllib.utils.serialization import (
    gym_space_from_dict,
    gym_space_to_dict,
    serialize_type,
    deserialize_type,
)


ModuleID = str
RLMODULE_METADATA_FILE_NAME = "rl_module_metadata.json"
RLMODULE_METADATA_SPEC_CLASS_KEY = "module_spec_class"
RLMODULE_METADATA_SPEC_KEY = "module_spec_dict"
RLMODULE_STATE_DIR_NAME = "module_state_path"
RLMODULE_METADATA_RAY_VERSION_KEY = "ray_version"
RLMODULE_METADATA_RAY_COMMIT_HASH_KEY = "ray_commit_hash"
RLMODULE_METADATA_CHECKPOINT_DATE_TIME_KEY = "checkpoint_date_time"


@ExperimentalAPI
@dataclass
class SingleAgentRLModuleSpec:
    """A utility spec class to make it constructing RLModules (in single-agent case) easier.

    Args:
        module_class: The RLModule class to use.
        observation_space: The observation space of the RLModule. This may differ
            from the observation space of the environment. For example, a discrete
            observation space of an environment, would usually correspond to a
            one-hot encoded observation space of the RLModule because of preprocessing.
        action_space: The action space of the RLModule.
        model_config_dict: The model config dict to use.
        catalog_class: The Catalog class to use.
    """

    module_class: Optional[Type["RLModule"]] = None
    observation_space: Optional[gym.Space] = None
    action_space: Optional[gym.Space] = None
    model_config_dict: Optional[Mapping[str, Any]] = None
    catalog_class: Optional[Type["Catalog"]] = None

    def get_rl_module_config(self) -> "RLModuleConfig":
        """Returns the RLModule config for this spec."""
        return RLModuleConfig(
            observation_space=self.observation_space,
            action_space=self.action_space,
            model_config_dict=self.model_config_dict,
            catalog_class=self.catalog_class,
        )

    def build(self) -> "RLModule":
        """Builds the RLModule from this spec."""
        if self.module_class is None:
            raise ValueError("RLModule class is not set.")
        if self.observation_space is None:
            raise ValueError("Observation space is not set.")
        if self.action_space is None:
            raise ValueError("Action space is not set.")
        if self.model_config_dict is None:
            raise ValueError("Model config is not set.")

        module_config = self.get_rl_module_config()
        return self.module_class(module_config)

    @classmethod
    def from_module(cls, module: "RLModule") -> "SingleAgentRLModuleSpec":
        from ray.rllib.core.rl_module.marl_module import MultiAgentRLModule

        if isinstance(module, MultiAgentRLModule):
            raise ValueError(
                "MultiAgentRLModule cannot be converted to SingleAgentRLModuleSpec."
            )

        return SingleAgentRLModuleSpec(
            module_class=type(module),
            observation_space=module.config.observation_space,
            action_space=module.config.action_space,
            model_config_dict=module.config.model_config_dict,
            catalog_class=module.config.catalog_class,
        )

    def to_dict(self):
        """Returns a serialized representation of the spec."""

        return {
            "module_class": serialize_type(self.module_class),
            "module_config": self.get_rl_module_config().to_dict(),
        }

    @classmethod
    def from_dict(cls, d):
        """Returns a single agent RLModule spec from a serialized representation."""
        module_class = deserialize_type(d["module_class"])

        module_config = RLModuleConfig.from_dict(d["module_config"])
        observation_space = module_config.observation_space
        action_space = module_config.action_space
        model_config_dict = module_config.model_config_dict
        catalog_class = module_config.catalog_class

        return SingleAgentRLModuleSpec(
            module_class=module_class,
            observation_space=observation_space,
            action_space=action_space,
            model_config_dict=model_config_dict,
            catalog_class=catalog_class,
        )

    def update(self, other) -> None:
        """Updates this spec with the given other spec. Works like dict.update()."""
        if not isinstance(other, SingleAgentRLModuleSpec):
            raise ValueError("Can only update with another SingleAgentRLModuleSpec.")

        # If the field is None in the other, keep the current field, otherwise update
        # with the new value.
        self.module_class = other.module_class or self.module_class
        self.observation_space = other.observation_space or self.observation_space
        self.action_space = other.action_space or self.action_space
        self.model_config_dict = other.model_config_dict or self.model_config_dict
        self.catalog_class = other.catalog_class or self.catalog_class


@ExperimentalAPI
@dataclass
class RLModuleConfig:
    """A utility config class to make it constructing RLModules easier.
<<<<<<< HEAD
    
=======

>>>>>>> 8c283cb4
    Args:
        observation_space: The observation space of the RLModule. This may differ
            from the observation space of the environment. For example, a discrete
            observation space of an environment, would usually correspond to a
            one-hot encoded observation space of the RLModule because of preprocessing.
        action_space: The action space of the RLModule.
        model_config_dict: The model config dict to use.
        catalog_class: The Catalog class to use.
    """

    observation_space: gym.Space = None
    action_space: gym.Space = None
    model_config_dict: Mapping[str, Any] = None
    catalog_class: Type["Catalog"] = None

    def get_catalog(self) -> "Catalog":
        """Returns the catalog for this config."""
        return self.catalog_class(
            observation_space=self.observation_space,
            action_space=self.action_space,
            model_config_dict=self.model_config_dict,
        )

    def to_dict(self):
        """Returns a serialized representation of the config.

        NOTE: This should be JSON-able. Users can test this by calling
            json.dumps(config.to_dict()).

        """
        catalog_class_path = (
            serialize_type(type(self.catalog_class)) if self.catalog_class else ""
        )
        return {
            "observation_space": gym_space_to_dict(self.observation_space),
            "action_space": gym_space_to_dict(self.action_space),
            "model_config_dict": self.model_config_dict,
            "catalog_class_path": catalog_class_path,
        }

    @classmethod
    def from_dict(cls, d: Dict[str, Any]):
        """Creates a config from a serialized representation."""
        catalog_class = (
            None
            if d["catalog_class_path"] == ""
            else deserialize_type(d["catalog_class_path"])
        )
        return cls(
            observation_space=gym_space_from_dict(d["observation_space"]),
            action_space=gym_space_from_dict(d["action_space"]),
            model_config_dict=d["model_config_dict"],
            catalog_class=catalog_class,
        )


@ExperimentalAPI
class RLModule(abc.ABC):
    """Base class for RLlib modules.

    Subclasses should call super().__init__(config) in their __init__ method.
    Here is the pseudocode for how the forward methods are called:

    During Training (acting in env from each rollout worker):

    .. code-block:: python

        module = RLModule(...)
        obs, info = env.reset()

        while not env.terminated:
            fwd_outputs = module.forward_exploration({"obs": obs})
            # this can be either deterministic or stochastic distribution
            action = fwd_outputs["action_dist"].sample()
            obs, reward, terminated, truncated, info = env.step(action)



    During Training (learning the policy)

    .. code-block:: python

        module = RLModule(...)
        fwd_ins = {"obs": obs, "action": action, "reward": reward, "next_obs": next_obs}
        fwd_outputs = module.forward_train(fwd_ins)
        loss = compute_loss(fwd_outputs, fwd_ins)
        update_params(module, loss)

    During Inference (acting in env during evaluation)

    .. code-block:: python

        module = RLModule(...)
        obs, info = env.reset()

        while not env.terminated:
            fwd_outputs = module.forward_inference({"obs": obs})
            action = fwd_outputs["action_dist"].sample()
            obs, reward, terminated, truncated, info = env.step(action)

    Args:
        config: The config for the RLModule.

    Abstract Methods:
        :py:meth:`~forward_train`: Forward pass during training.

        :py:meth:`~forward_exploration`: Forward pass during training for exploration.

        :py:meth:`~forward_inference`: Forward pass during inference.


    Note:
        There is a reason that the specs are not written as abstract properties.
        The reason is that torch overrides `__getattr__` and `__setattr__`. This means
        that if we define the specs as properties, then any error in the property will
        be interpreted as a failure to retrieve the attribute and will invoke
        `__getattr__` which will give a confusing error about the attribute not found.
        More details here: https://github.com/pytorch/pytorch/issues/49726.
    """
    framework: str = None

    framework: str = None

    def __init__(self, config: RLModuleConfig):
        self.config = config
<<<<<<< HEAD
        self.build()
=======
        self.setup()
>>>>>>> 8c283cb4

    def __init_subclass__(cls, **kwargs):
        # Automatically add a __post_init__ method to all subclasses of RLModule.
        # This method is called after the __init__ method of the subclass.
        def init_decorator(previous_init):
            def new_init(self, *args, **kwargs):
                previous_init(self, *args, **kwargs)
                if type(self) == cls:
                    self.__post_init__()

            return new_init

        cls.__init__ = init_decorator(cls.__init__)

    def __post_init__(self):
        """Called automatically after the __init__ method of the subclass.

        The module first calls the __init__ method of the subclass, With in the
        __init__ you should call the super().__init__ method. Then after the __init__
        method of the subclass is called, the __post_init__ method is called.

        This is a good place to do any initialization that requires access to the
        subclass's attributes.
        """
        self._input_specs_train = convert_to_canonical_format(self.input_specs_train())
        self._output_specs_train = convert_to_canonical_format(
            self.output_specs_train()
        )
        self._input_specs_exploration = convert_to_canonical_format(
            self.input_specs_exploration()
        )
        self._output_specs_exploration = convert_to_canonical_format(
            self.output_specs_exploration()
        )
        self._input_specs_inference = convert_to_canonical_format(
            self.input_specs_inference()
        )
        self._output_specs_inference = convert_to_canonical_format(
            self.output_specs_inference()
        )

<<<<<<< HEAD
    def build(self):
        """Builds the components of the module.

        This is called automatically during the __init__ method of the subclass. This abstraction can be used to create any component that you RLModule needs.
=======
    def setup(self):
        """Sets up the components of the module.

        This is called automatically during the __init__ method of this class,
        therefore, the subclass should call super.__init__() in its constructor. This
        abstraction can be used to create any component that your RLModule needs.
>>>>>>> 8c283cb4
        """

    def get_initial_state(self) -> NestedDict:
        """Returns the initial state of the module.

        This is used for recurrent models.
        """
        return {}

    @OverrideToImplementCustomLogic_CallToSuperRecommended
    def output_specs_inference(self) -> SpecType:
        """Returns the output specs of the forward_inference method.

        Override this method to customize the output specs of the inference call.
        The default implementation requires the forward_inference to reutn a dict that
        has `action_dist` key and its value is an instance of `Distribution`.
        This assumption must always hold.
        """
        return {"action_dist": Distribution}

    @OverrideToImplementCustomLogic_CallToSuperRecommended
    def output_specs_exploration(self) -> SpecType:
        """Returns the output specs of the forward_exploration method.

        Override this method to customize the output specs of the inference call.
        The default implementation requires the forward_exploration to reutn a dict
        that has `action_dist` key and its value is an instance of
        `Distribution`. This assumption must always hold.
        """
        return {"action_dist": Distribution}

    def output_specs_train(self) -> SpecType:
        """Returns the output specs of the forward_train method."""
        return {}

    def input_specs_inference(self) -> SpecType:
        """Returns the input specs of the forward_inference method."""
        return self._default_input_specs()

    def input_specs_exploration(self) -> SpecType:
        """Returns the input specs of the forward_exploration method."""
        return self._default_input_specs()

    def input_specs_train(self) -> SpecType:
        """Returns the input specs of the forward_train method."""
        return self._default_input_specs()

    def _default_input_specs(self) -> SpecType:
        """Returns the default input specs."""
        return [SampleBatch.OBS]

    @check_input_specs("_input_specs_inference")
    @check_output_specs("_output_specs_inference")
    def forward_inference(self, batch: SampleBatchType, **kwargs) -> Mapping[str, Any]:
        """Forward-pass during evaluation, called from the sampler. This method should
        not be overriden. Instead, override the _forward_inference method.

        Args:
            batch: The input batch. This input batch should comply with
                input_specs_inference().
            **kwargs: Additional keyword arguments.

        Returns:
            The output of the forward pass. This output should comply with the
            ouptut_specs_inference().
        """
        return self._forward_inference(batch, **kwargs)

    @abc.abstractmethod
    def _forward_inference(self, batch: NestedDict, **kwargs) -> Mapping[str, Any]:
        """Forward-pass during evaluation. See forward_inference for details."""

    @check_input_specs("_input_specs_exploration")
    @check_output_specs("_output_specs_exploration")
    def forward_exploration(
        self, batch: SampleBatchType, **kwargs
    ) -> Mapping[str, Any]:
        """Forward-pass during exploration, called from the sampler. This method should
        not be overriden. Instead, override the _forward_exploration method.

        Args:
            batch: The input batch. This input batch should comply with
                input_specs_exploration().
            **kwargs: Additional keyword arguments.

        Returns:
            The output of the forward pass. This output should comply with the
            ouptut_specs_exploration().
        """
        return self._forward_exploration(batch, **kwargs)

    @abc.abstractmethod
    def _forward_exploration(self, batch: NestedDict, **kwargs) -> Mapping[str, Any]:
        """Forward-pass during exploration. See forward_exploration for details."""

    @check_input_specs("_input_specs_train")
    @check_output_specs("_output_specs_train")
    def forward_train(self, batch: SampleBatchType, **kwargs) -> Mapping[str, Any]:
        """Forward-pass during training called from the learner. This method should
        not be overriden. Instead, override the _forward_train method.

        Args:
            batch: The input batch. This input batch should comply with
                input_specs_train().
            **kwargs: Additional keyword arguments.

        Returns:
            The output of the forward pass. This output should comply with the
            ouptut_specs_train().
        """
        return self._forward_train(batch, **kwargs)

    @abc.abstractmethod
    def _forward_train(self, batch: NestedDict, **kwargs) -> Mapping[str, Any]:
        """Forward-pass during training. See forward_train for details."""

    @abc.abstractmethod
    def get_state(self) -> Mapping[str, Any]:
        """Returns the state dict of the module."""

    @abc.abstractmethod
    def set_state(self, state_dict: Mapping[str, Any]) -> None:
        """Sets the state dict of the module."""

    def save_state(self, path: Union[str, pathlib.Path]) -> None:
        """Saves the weights of this RLModule to path.

        Args:
            path: The file path to save the checkpoint to.

        """
        raise NotImplementedError

    def load_state(self, path: Union[str, pathlib.Path]) -> None:
        """Loads the weights of an RLModule from path.

        Args:
            path: The directory to load the checkpoint from.
        """
        raise NotImplementedError

    def _module_metadata(
        self,
        module_spec_class: Union[
            Type[SingleAgentRLModuleSpec], Type["MultiAgentRLModuleSpec"]
        ],
        additional_metadata: Optional[Mapping[str, Any]] = None,
    ) -> Mapping[str, Any]:
        """Returns the metadata of the module.

        This method is used to save the metadata of the module to the checkpoint.

        Includes:
            - module spec class (e.g SingleAgentRLModuleSpec or MultiAgentRLModuleSpec)
            - module spec serialized to a dict
            - module state path (if provided)
            - the ray version used
            - the ray commit hash used
            - the date and time of the checkpoint was created

        Args:
            module_spec_class: The module spec class that can be used to construct this
                module.
            additional_metadata: Any additional metadata to be added to metadata.

        Returns:
            A dict of json serializable the metadata.
        """
        metadata = {}
        gmt_time = datetime.datetime.utcnow().strftime("%Y-%m-%d %H:%M:%S GMT")

        # TODO (Avnishn): Find a way to incorporate the tune registry here.
        metadata[RLMODULE_METADATA_SPEC_CLASS_KEY] = serialize_type(module_spec_class)
        metadata[RLMODULE_METADATA_SPEC_KEY] = module_spec_class.from_module(
            self
        ).to_dict()
        metadata[RLMODULE_METADATA_RAY_VERSION_KEY] = ray.__version__
        metadata[RLMODULE_METADATA_RAY_COMMIT_HASH_KEY] = ray.__commit__
        metadata[RLMODULE_METADATA_CHECKPOINT_DATE_TIME_KEY] = gmt_time
        if not additional_metadata:
            additional_metadata = {}
        metadata.update(**additional_metadata)
        return metadata

    def _save_module_metadata(
        self,
        checkpoint_dir: Union[str, pathlib.Path],
        module_spec_class: Union[
            Type[SingleAgentRLModuleSpec], Type["MultiAgentRLModuleSpec"]
        ],
        additional_metadata: Mapping[str, Any] = None,
    ):
        """Saves the metadata of the module to checkpoint_dir.

        Args:
            checkpoint_dir: The directory to save the metadata to.
            additional_metadata: Additional metadata to save.

        """
        if not additional_metadata:
            additional_metadata = {}
        checkpoint_dir = pathlib.Path(checkpoint_dir)
        metadata = self._module_metadata(module_spec_class, additional_metadata)
        metadata_path = checkpoint_dir / RLMODULE_METADATA_FILE_NAME
        with open(metadata_path, "w") as f:
            json.dump(metadata, f)

    @classmethod
    def _from_metadata_file(cls, metadata_path: Union[str, pathlib.Path]) -> "RLModule":
        """Constructs a module from the metadata.

        Args:
            metadata_path: The path to the metadata json file for a module.

        Returns:
            The module.
        """
        metadata_path = pathlib.Path(metadata_path)
        if not metadata_path.exists():
            raise ValueError(
                "While constructing the module from the metadata, the "
                f"metadata file was not found at {str(metadata_path)}"
            )
        with open(metadata_path, "r") as f:
            metadata = json.load(f)
        module_spec_class = deserialize_type(metadata[RLMODULE_METADATA_SPEC_CLASS_KEY])
        module_spec = module_spec_class.from_dict(metadata[RLMODULE_METADATA_SPEC_KEY])
        module = module_spec.build()
        return module

    def _module_state_file_name(self) -> pathlib.Path:
        """The name of the file to save the module state to while checkpointing."""
        raise NotImplementedError

    def save_to_checkpoint(self, checkpoint_dir_path: Union[str, pathlib.Path]) -> None:
        """Saves the module to a checkpoint directory.

        Args:
            checkpoint_dir_path: The directory to save the checkpoint to.

        Raises:
            ValueError: If dir_path is not an absolute path.
        """
        path = pathlib.Path(checkpoint_dir_path)
        path.mkdir(parents=True, exist_ok=True)
        module_state_dir = path / RLMODULE_STATE_DIR_NAME
        module_state_dir.mkdir(parents=True, exist_ok=True)
        self.save_state(module_state_dir / self._module_state_file_name())
        self._save_module_metadata(path, SingleAgentRLModuleSpec)

    @classmethod
    def from_checkpoint(cls, checkpoint_dir_path: Union[str, pathlib.Path]) -> None:
        """Loads the module from a checkpoint directory.

        Args:
            checkpoint_dir_path: The directory to load the checkpoint from.
        """
        path = pathlib.Path(checkpoint_dir_path)
        if not path.exists():
            raise ValueError(
                "While loading from checkpoint there was no directory"
                " found at {}".format(checkpoint_dir_path)
            )
        if not path.is_dir():
            raise ValueError(
                "While loading from checkpoint the checkpoint_dir_path "
                "provided was not a directory."
            )
        metadata_path = path / RLMODULE_METADATA_FILE_NAME
        module = cls._from_metadata_file(metadata_path)
        module_state_dir = path / RLMODULE_STATE_DIR_NAME
        state_path = module_state_dir / module._module_state_file_name()
        module.load_state(state_path)
        return module

    def as_multi_agent(self) -> "MultiAgentRLModule":
        """Returns a multi-agent wrapper around this module."""
        from ray.rllib.core.rl_module.marl_module import MultiAgentRLModule

        marl_module = MultiAgentRLModule()
        marl_module.add_module(DEFAULT_POLICY_ID, self)
        return marl_module<|MERGE_RESOLUTION|>--- conflicted
+++ resolved
@@ -153,21 +153,6 @@
 @ExperimentalAPI
 @dataclass
 class RLModuleConfig:
-    """A utility config class to make it constructing RLModules easier.
-<<<<<<< HEAD
-    
-=======
-
->>>>>>> 8c283cb4
-    Args:
-        observation_space: The observation space of the RLModule. This may differ
-            from the observation space of the environment. For example, a discrete
-            observation space of an environment, would usually correspond to a
-            one-hot encoded observation space of the RLModule because of preprocessing.
-        action_space: The action space of the RLModule.
-        model_config_dict: The model config dict to use.
-        catalog_class: The Catalog class to use.
-    """
 
     observation_space: gym.Space = None
     action_space: gym.Space = None
@@ -278,17 +263,9 @@
         `__getattr__` which will give a confusing error about the attribute not found.
         More details here: https://github.com/pytorch/pytorch/issues/49726.
     """
-    framework: str = None
-
-    framework: str = None
 
     def __init__(self, config: RLModuleConfig):
         self.config = config
-<<<<<<< HEAD
-        self.build()
-=======
-        self.setup()
->>>>>>> 8c283cb4
 
     def __init_subclass__(cls, **kwargs):
         # Automatically add a __post_init__ method to all subclasses of RLModule.
@@ -329,21 +306,6 @@
         self._output_specs_inference = convert_to_canonical_format(
             self.output_specs_inference()
         )
-
-<<<<<<< HEAD
-    def build(self):
-        """Builds the components of the module.
-
-        This is called automatically during the __init__ method of the subclass. This abstraction can be used to create any component that you RLModule needs.
-=======
-    def setup(self):
-        """Sets up the components of the module.
-
-        This is called automatically during the __init__ method of this class,
-        therefore, the subclass should call super.__init__() in its constructor. This
-        abstraction can be used to create any component that your RLModule needs.
->>>>>>> 8c283cb4
-        """
 
     def get_initial_state(self) -> NestedDict:
         """Returns the initial state of the module.
