--- conflicted
+++ resolved
@@ -20,11 +20,7 @@
 from ray.rllib.models.specs.specs_base import TensorSpec
 
 ModuleID = str
-<<<<<<< HEAD
 logger = logging.getLogger(__name__)
-=======
-
->>>>>>> 373c30cc
 
 @ExperimentalAPI
 class RLModule(abc.ABC):
@@ -86,7 +82,6 @@
     @OverrideToImplementCustomLogic_CallToSuperRecommended
     def __init__(self, config: Mapping[str, Any] = None) -> None:
         self.config = config or {}
-<<<<<<< HEAD
         self.setup()
         self._input_specs_train = self.input_specs_train()
         self._output_specs_train = self.output_specs_train()
@@ -108,8 +103,6 @@
         This is used for recurrent models.
         """
         return {}
-=======
->>>>>>> 373c30cc
 
     @OverrideToImplementCustomLogic_CallToSuperRecommended
     def output_specs_inference(self) -> ModelSpec:
@@ -259,7 +252,6 @@
         """Returns the multi-agent wrapper class for this module."""
         from ray.rllib.core.rl_module.marl_module import MultiAgentRLModule
 
-<<<<<<< HEAD
         return MultiAgentRLModule
 
 
@@ -357,7 +349,4 @@
 
 
     def __should_validate(self, cache, func):
-        return not cache or func.__name__ not in self.__checked_specs_cache__
-=======
-        return MultiAgentRLModule
->>>>>>> 373c30cc
+        return not cache or func.__name__ not in self.__checked_specs_cache__