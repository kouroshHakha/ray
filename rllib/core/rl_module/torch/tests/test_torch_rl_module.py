import copy
import gym
from ray.rllib.policy.sample_batch import SampleBatch
import torch
import tree
import numpy as np
import unittest


from ray.rllib.algorithms.ppo.torch.ppo_torch_rl_module import (
    PPOTorchRLModule,
    get_separate_encoder_config,
    get_shared_encoder_config,
    get_ppo_loss,
)
from ray.rllib.core.rl_module.torch import TorchRLModule
from ray.rllib.policy.sample_batch import SampleBatch
from ray.rllib.utils.test_utils import check
from ray.rllib.models.catalog import MODEL_DEFAULTS


def to_numpy(tensor):
    return tensor.detach().cpu().numpy()


def to_tensor(array, device=None):
    if device:
        return torch.from_numpy(array).float().to(device)
    return torch.from_numpy(array).float()


class TestRLModule(unittest.TestCase):
    def test_compilation(self):

        model_config = copy.deepcopy(MODEL_DEFAULTS)
        for env_name in ["CartPole-v1", "Pendulum-v1"]:
            env = gym.make(env_name)
            obs_dim = env.observation_space.shape[0]
            action_dim = (
                env.action_space.n
                if isinstance(env.action_space, gym.spaces.Discrete)
                else env.action_space.shape[0]
            )

<<<<<<< HEAD
            # without shared encoder
            model_config["vf_share_layers"] = False
            module = PPOTorchRLModule.from_model_config_dict(
                env.observation_space,
                env.action_space,
                model_config=model_config,
            )
=======
            config_separate_encoder = get_separate_encoder_config(env)
            module = PPOTorchRLModule(config_separate_encoder)
>>>>>>> 129cbdba

            self.assertIsInstance(module, TorchRLModule)
            self.assertIsNone(module.encoder)
            self.assertEqual(module.pi.layers[0].in_features, obs_dim)
            self.assertEqual(module.vf.layers[0].in_features, obs_dim)
            if isinstance(env.action_space, gym.spaces.Discrete):
                self.assertEqual(module.pi.layers[-1].out_features, action_dim)
            else:
                self.assertEqual(module.pi.layers[-1].out_features, action_dim * 2)
            self.assertEqual(module.vf.layers[-1].out_features, 1)

            # with shared encoder
<<<<<<< HEAD
            model_config["vf_share_layers"] = True
            module = PPOTorchRLModule.from_model_config_dict(
                env.observation_space,
                env.action_space,
                model_config=model_config,
            )
=======
            config_shared_encoder = get_shared_encoder_config(env)
            module = PPOTorchRLModule(config_shared_encoder)
>>>>>>> 129cbdba

            self.assertIsNotNone(module.encoder)
            self.assertEqual(module.encoder.net.layers[0].in_features, obs_dim)
            self.assertEqual(module.pi.layers[0].in_features, module.encoder.net.output_dim)
            self.assertEqual(module.vf.layers[0].in_features, module.encoder.net.output_dim)
            if isinstance(env.action_space, gym.spaces.Discrete):
                self.assertEqual(module.pi.layers[-1].out_features, action_dim)
            else:
                self.assertEqual(module.pi.layers[-1].out_features, action_dim * 2)
            self.assertEqual(module.vf.layers[-1].out_features, 1)

    def test_get_set_state(self):

        for env_name in ["CartPole-v1", "Pendulum-v1"]:
            env = gym.make(env_name)
<<<<<<< HEAD
            module = PPOTorchRLModule.from_model_config_dict(
                env.observation_space,
                env.action_space,
                model_config=MODEL_DEFAULTS,
            )
=======
            config = get_shared_encoder_config(env)
            module = PPOTorchRLModule(config)
>>>>>>> 129cbdba

            state = module.get_state()
            self.assertIsInstance(state, dict)

<<<<<<< HEAD
            module2 = PPOTorchRLModule.from_model_config_dict(
                env.observation_space,
                env.action_space,
                model_config=MODEL_DEFAULTS,
            )
=======
            module2 = PPOTorchRLModule(config)
>>>>>>> 129cbdba
            state2 = module2.get_state()
            self.assertRaises(AssertionError, lambda: check(state, state2))

            module2.set_state(state)
            state2_after = module2.get_state()
            check(state, state2_after)

    def test_rollouts(self):

        model_config = copy.deepcopy(MODEL_DEFAULTS)
        for env_name in ["CartPole-v1", "Pendulum-v1"]:
            for fwd_fn in ["forward_exploration", "forward_inference"]:
                for shared_encoder in [False, True]:
                    print(
                        f"[ENV={env_name}] | [FWD={fwd_fn}] | [SHARED={shared_encoder}]"
                    )
                    env = gym.make(env_name)

<<<<<<< HEAD
                    model_config["vf_share_layers"] = shared_encoder
                    module = PPOTorchRLModule.from_model_config_dict(
                        env.observation_space,
                        env.action_space,
                        model_config=model_config,
                    )
=======
                    if shared_encoder:
                        config = get_shared_encoder_config(env)
                    else:
                        config = get_separate_encoder_config(env)
                    module = PPOTorchRLModule(config)
>>>>>>> 129cbdba

                    obs = env.reset()
                    tstep = 0
                    while tstep < 10:

                        if fwd_fn == "forward_exploration":
                            fwd_out = module.forward_exploration(
                                {SampleBatch.OBS: to_tensor(obs)[None]}
                            )
                            action = to_numpy(
                                fwd_out[SampleBatch.ACTION_DIST].sample().squeeze(0)
                            )
                        elif fwd_fn == "forward_inference":
                            # check if I sample twice, I get the same action
                            fwd_out = module.forward_inference(
                                {SampleBatch.OBS: to_tensor(obs)[None]}
                            )
                            action = to_numpy(
                                fwd_out[SampleBatch.ACTION_DIST].sample().squeeze(0)
                            )
                            action2 = to_numpy(
                                fwd_out[SampleBatch.ACTION_DIST].sample().squeeze(0)
                            )
                            check(action, action2)

                        obs, reward, done, info = env.step(action)
                        print(
                            f"obs: {obs}, action: {action}, reward: {reward}, "
                            f"done: {done}, info: {info}"
                        )
                        tstep += 1

    def test_forward_train(self):
        model_config = copy.deepcopy(MODEL_DEFAULTS)
        for env_name in ["CartPole-v1", "Pendulum-v1"]:
            for shared_encoder in [False, True]:
                print("-" * 80)
                print(f"[ENV={env_name}] | [SHARED={shared_encoder}]")
                env = gym.make(env_name)

<<<<<<< HEAD
                model_config["vf_share_layers"] = shared_encoder
                module = PPOTorchRLModule.from_model_config_dict(
                    env.observation_space,
                    env.action_space,
                    model_config=model_config,
                )
=======
                if shared_encoder:
                    config = get_shared_encoder_config(env)
                else:
                    config = get_separate_encoder_config(env)

                module = PPOTorchRLModule(config)
>>>>>>> 129cbdba

                # collect a batch of data
                batch = []
                obs = env.reset()
                tstep = 0
                while tstep < 10:
                    fwd_out = module.forward_exploration({"obs": to_tensor(obs)[None]})
                    action = to_numpy(fwd_out["action_dist"].sample().squeeze(0))
                    new_obs, reward, done, _ = env.step(action)
                    batch.append(
                        {
                            SampleBatch.OBS: obs,
                            SampleBatch.NEXT_OBS: new_obs,
                            SampleBatch.ACTIONS: action,
                            SampleBatch.REWARDS: np.array(reward),
                            SampleBatch.DONES: np.array(done),
                        }
                    )
                    obs = new_obs
                    tstep += 1

                # convert the list of dicts to dict of lists
                batch = tree.map_structure(lambda *x: list(x), *batch)
                # convert dict of lists to dict of tensors
                fwd_in = {k: to_tensor(np.array(v)) for k, v in batch.items()}

                # forward train
                # before training make sure it's on the right device and it's on
                # trianing mode
                module.to("cpu")
                module.train()
                fwd_out = module.forward_train(fwd_in)
                loss = get_ppo_loss(fwd_in, fwd_out)
                loss.backward()

                # check that all neural net parameters have gradients
                for param in module.parameters():
                    self.assertIsNotNone(param.grad)


if __name__ == "__main__":
    import pytest
    import sys

    sys.exit(pytest.main(["-v", __file__]))<|MERGE_RESOLUTION|>--- conflicted
+++ resolved
@@ -42,7 +42,6 @@
                 else env.action_space.shape[0]
             )
 
-<<<<<<< HEAD
             # without shared encoder
             model_config["vf_share_layers"] = False
             module = PPOTorchRLModule.from_model_config_dict(
@@ -50,10 +49,6 @@
                 env.action_space,
                 model_config=model_config,
             )
-=======
-            config_separate_encoder = get_separate_encoder_config(env)
-            module = PPOTorchRLModule(config_separate_encoder)
->>>>>>> 129cbdba
 
             self.assertIsInstance(module, TorchRLModule)
             self.assertIsNone(module.encoder)
@@ -66,17 +61,12 @@
             self.assertEqual(module.vf.layers[-1].out_features, 1)
 
             # with shared encoder
-<<<<<<< HEAD
             model_config["vf_share_layers"] = True
             module = PPOTorchRLModule.from_model_config_dict(
                 env.observation_space,
                 env.action_space,
                 model_config=model_config,
             )
-=======
-            config_shared_encoder = get_shared_encoder_config(env)
-            module = PPOTorchRLModule(config_shared_encoder)
->>>>>>> 129cbdba
 
             self.assertIsNotNone(module.encoder)
             self.assertEqual(module.encoder.net.layers[0].in_features, obs_dim)
@@ -92,29 +82,20 @@
 
         for env_name in ["CartPole-v1", "Pendulum-v1"]:
             env = gym.make(env_name)
-<<<<<<< HEAD
             module = PPOTorchRLModule.from_model_config_dict(
                 env.observation_space,
                 env.action_space,
                 model_config=MODEL_DEFAULTS,
             )
-=======
-            config = get_shared_encoder_config(env)
-            module = PPOTorchRLModule(config)
->>>>>>> 129cbdba
 
             state = module.get_state()
             self.assertIsInstance(state, dict)
 
-<<<<<<< HEAD
             module2 = PPOTorchRLModule.from_model_config_dict(
                 env.observation_space,
                 env.action_space,
                 model_config=MODEL_DEFAULTS,
             )
-=======
-            module2 = PPOTorchRLModule(config)
->>>>>>> 129cbdba
             state2 = module2.get_state()
             self.assertRaises(AssertionError, lambda: check(state, state2))
 
@@ -133,20 +114,12 @@
                     )
                     env = gym.make(env_name)
 
-<<<<<<< HEAD
                     model_config["vf_share_layers"] = shared_encoder
                     module = PPOTorchRLModule.from_model_config_dict(
                         env.observation_space,
                         env.action_space,
                         model_config=model_config,
                     )
-=======
-                    if shared_encoder:
-                        config = get_shared_encoder_config(env)
-                    else:
-                        config = get_separate_encoder_config(env)
-                    module = PPOTorchRLModule(config)
->>>>>>> 129cbdba
 
                     obs = env.reset()
                     tstep = 0
@@ -187,21 +160,12 @@
                 print(f"[ENV={env_name}] | [SHARED={shared_encoder}]")
                 env = gym.make(env_name)
 
-<<<<<<< HEAD
                 model_config["vf_share_layers"] = shared_encoder
                 module = PPOTorchRLModule.from_model_config_dict(
                     env.observation_space,
                     env.action_space,
                     model_config=model_config,
                 )
-=======
-                if shared_encoder:
-                    config = get_shared_encoder_config(env)
-                else:
-                    config = get_separate_encoder_config(env)
-
-                module = PPOTorchRLModule(config)
->>>>>>> 129cbdba
 
                 # collect a batch of data
                 batch = []
