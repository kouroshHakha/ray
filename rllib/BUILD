--- conflicted
+++ resolved
@@ -246,11 +246,7 @@
 py_test(
     name = "learning_tests_pendulum_crr",
     main = "tests/run_regression_tests.py",
-<<<<<<< HEAD
-    tags = ["team:ml", "torch_only", "learning_tests", "learning_tests_pendulum", "learning_tests_continuous"],
-=======
     tags = ["team:rllib", "torch_only", "learning_tests", "learning_tests_pendulum", "learning_tests_continuous"],
->>>>>>> f3c2bd67
     size = "large",
     srcs = ["tests/run_regression_tests.py"],
     # Include an offline json data file as well.
@@ -264,11 +260,7 @@
 py_test(
     name = "learning_tests_cartpole_crr",
     main = "tests/run_regression_tests.py",
-<<<<<<< HEAD
-    tags = ["team:ml", "torch_only", "learning_tests", "learning_tests_cartpole", "learning_tests_discrete"],
-=======
     tags = ["team:rllib", "torch_only", "learning_tests", "learning_tests_cartpole", "learning_tests_discrete"],
->>>>>>> f3c2bd67
     size = "large",
     srcs = ["tests/run_regression_tests.py"],
     # Include an offline json data file as well.
@@ -801,19 +793,11 @@
     srcs = ["algorithms/cql/tests/test_cql.py"]
 )
 
-<<<<<<< HEAD
-# CRRTrainer
+# CRR
 py_test(
     name = "test_crr",
-    tags = ["team:ml", "trainers_dir"],
-    size = "small",
-=======
-# CRR
-py_test(
-    name = "test_crr",
-    tags = ["team:rllib", "algorithms_dir"],
-    size = "medium",
->>>>>>> f3c2bd67
+    tags = ["team:rllib", "algorithms_dir"],
+    size = "medium",
     srcs = ["algorithms/crr/tests/test_crr.py"]
 )
 
