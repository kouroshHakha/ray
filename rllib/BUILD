--- conflicted
+++ resolved
@@ -1818,29 +1818,26 @@
     srcs = ["core/rl_module/tests/test_marl_module.py"]
 )
 
-<<<<<<< HEAD
+# TODO: to be removed
+py_test(
+    name = "test_tf_rl_trainer",
+    tags = ["team:rllib", "multi_gpu", "exclusive"],
+    size = "medium",
+    srcs = ["core/rl_trainer/tests/tf/test_tf_rl_trainer.py"]
+)
+
+py_test(
+    name = "test_trainer_runner",
+    tags = ["team:rllib", "multi_gpu", "exclusive"],
+    size = "medium",
+    srcs = ["core/rl_trainer/tests/test_trainer_runner.py"]
+)
+
 py_test(
     name = "test_trainer_runner_config",
     tags = ["team:rllib", "core"],
     size = "medium",
     srcs = ["core/rl_trainer/tests/test_trainer_runner_config.py"]
-)
-
-=======
-# TODO: to be removed
->>>>>>> ac77364e
-py_test(
-    name = "test_tf_rl_trainer",
-    tags = ["team:rllib", "multi_gpu", "exclusive"],
-    size = "medium",
-    srcs = ["core/rl_trainer/tests/tf/test_tf_rl_trainer.py"]
-)
-
-py_test(
-    name = "test_trainer_runner",
-    tags = ["team:rllib", "multi_gpu", "exclusive"],
-    size = "medium",
-    srcs = ["core/rl_trainer/tests/test_trainer_runner.py"]
 )
 
 py_test(
