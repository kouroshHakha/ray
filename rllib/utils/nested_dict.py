"""Custom NestedDict datatype."""

import itertools
from typing import (
    AbstractSet,
    Any,
    Dict,
    Generic,
    Iterable,
    Iterator,
    Mapping,
    MutableMapping,
    Optional,
    Sequence,
    Tuple,
    TypeVar,
    Union,
)

from ray.rllib.utils.annotations import ExperimentalAPI


SeqStrType = Union[str, Sequence[str]]
T = TypeVar("T")

_NestedDictType = Dict[str, Any]
_NestedMappingType = Mapping[SeqStrType, Any]

NestedDictInputType = Union[
    Iterable[Tuple[SeqStrType, T]], _NestedMappingType, "NestedDict[T]"
]


def _flatten_index(index: SeqStrType) -> Sequence[str]:
    if isinstance(index, str):
        return (index,)
    else:
        return tuple(itertools.chain.from_iterable([_flatten_index(y) for y in index]))


class StrKey(str):
    """A string that can be compared to a string or sequence of strings representing a
    SeqStrType. This is needed for the tree functions to work.
    """

    def __lt__(self, other: SeqStrType):
        if isinstance(other, str):
            return str(self) < other
        else:
            return (self,) < tuple(other)

    def __gt__(self, other: SeqStrType):
        if isinstance(other, str):
            return str(self) > other
        else:
            return (self,) > tuple(other)


@ExperimentalAPI
class NestedDict(Generic[T], MutableMapping[str, Union[T, "NestedDict"]]):
    """A nested dict type:
        * The nested dict gives access to nested elements as a sequence of
        strings.
        * These nested dicts can also be used to filter a superset into a subset of
        nested elements with the filter function.
        * This can be instantiated with any mapping of strings, or an iterable of
        key value tuples where the values can themselves be recursively the values
        that a nested dict can take.

    Args:
        x: a representation of a nested dict: it can be an iterable of `SeqStrType`
        to values. e.g. `[(("a", "b") , 1), ("b", 2)]` or a mapping of flattened
        keys to values. e.g. `{("a", "b"): 1, ("b",): 2}` or any nested mapping,
        e.g. `{"a": {"b": 1}, "b": 2}`.

    Example:
        Basic usage:
            >>> foo_dict = NestedDict()
            >>> # Setting elements, possibly nested:
            >>> foo_dict['a'] = 100         # foo_dict = {'a': 100}
            >>> foo_dict['b', 'c'] = 200    # foo_dict = {'a': 100, 'b': {'c': 200}}
            >>> foo_dict['b', 'd'] = 300    # foo_dict = {'a': 100,
            >>>                             #             'b': {'c': 200, 'd': 300}}
            >>> foo_dict['b', 'e'] = {}     # foo_dict = {'a': 100,
            >>>                             #            'b': {'c': 200, 'd': 300}}
            >>> # Getting elements, possibly nested:
            >>> print(foo_dict['b', 'c'])   # 200
<<<<<<< HEAD
            >>> print(foo_dict['b']) # IndexError
=======
            >>> print(foo_dict['b'])        # {'c': 200, 'd': 300}
>>>>>>> e9ffeb1c
            >>> print(foo_dict.get('b'))    # {'c': 200, 'd': 300}
            >>> print(foo_dict) # {'a': 100, 'b': {'c': 200, 'd': 300}}
            >>> # Converting to a dict:
            >>> foo_dict.asdict()  # {'a': 100, 'b': {'c': 200, 'd': 300}}
            >>> # len function:
            >>> print(len(foo_dict))  # 3
            >>> # Iterating:
            >>> foo_dict.keys()  # dict_keys(['a', ('b', 'c'), ('b', 'd')])
            >>> foo_dict.items() # dict_items([('a', 100), (('b', 'c'), 200), (('b',
            'd'), 300)])
            >>> foo_dict.shallow_keys()  # dict_keys(['a', 'b'])
        Filter:
            >>> dict1 = NestedDict([
                (('foo', 'a'), 10), (('foo', 'b'), 11),
                (('bar', 'c'), 11), (('bar', 'a'), 110)])
            >>> dict2 = NestedDict([('foo', NestedDict(dict(a=11)))])
            >>> dict3 = NestedDict([('foo', NestedDict(dict(a=100))),
                                    ('bar', NestedDict(dict(d=11)))])
            >>> dict4 = NestedDict([('foo', NestedDict(dict(a=100))),
                                    ('bar', NestedDict(dict(c=11)))])
            >>> dict1.filter(dict2).asdict()   # {'foo': {'a': 10}}
            >>> dict1.filter(dict4).asdict()   # {'bar': {'c': 11}, 'foo': {'a': 10}}
            >>> dict1.filter(dict3).asdict()   # KeyError - ('bar', 'd') not in dict1
    """

    def __init__(
        self,
        x: Optional[NestedDictInputType] = None,
    ):
        # shallow dict
        self._data = dict()  # type: Dict[str, Union[T, NestedDict[T]]]
        x = x or {}
        if isinstance(x, NestedDict):
            self._data = x._data
        elif isinstance(x, Mapping):
            for k, v in x.items():
                self[k] = v
        elif isinstance(x, Iterable):
            for k, v in x:
                self[k] = v
        else:
            raise ValueError(f"Input must be a Mapping or Iterable, got {type(x)}.")

    def __contains__(self, k: SeqStrType) -> bool:
        k = _flatten_index(k)

        data_ptr = self._data  # type: Dict[str, Any]
        for key in k:
            # this is to avoid the recursion on __contains__
            if isinstance(data_ptr, NestedDict):
                data_ptr = data_ptr._data
            if not isinstance(data_ptr, Mapping) or key not in data_ptr:
                return False
            data_ptr = data_ptr[key]

        return True

    def get(
        self, k: SeqStrType, *, default: Optional[T] = None
    ) -> Union[T, "NestedDict[T]"]:
        """Returns `self[k]`, with partial indexing allowed.
        If `k` is not in the `NestedDict`, returns default. If default is `None`,
        and `k` is not in the `NestedDict`, a `KeyError` is raised.

        Args:
            k: the key to get. This can be a string or a sequence of strings.
            default: the default value to return if `k` is not in the `NestedDict`. If
                default is `None`, and `k` is not in the `NestedDict`, a `KeyError` is
                raised.

        Returns:
            The value of `self[k]`.

        Raises:
            KeyError: if `k` is not in the `NestedDict` and default is None.
        """
        k = _flatten_index(k)

        if k not in self:
            if default is not None:
                return default
            else:
                raise KeyError(k)

        data_ptr = self._data
        for key in k:
            # This is to avoid the recursion on __getitem__
            if isinstance(data_ptr, NestedDict):
                data_ptr = data_ptr._data
            data_ptr = data_ptr[key]
        return data_ptr

    def __getitem__(self, k: SeqStrType) -> T:
        output = self.get(k)
<<<<<<< HEAD
        if isinstance(output, NestedDict):
            raise IndexError(
                f"Key `{k}` is not a complete key in the given "
                f"{self.__class__.__name__}. It results in a container "
                f"with subkeys {set(output.keys())}. To get partial indexing, "
                f"use {self.__class__.__name__}.get(key) instead."
            )
=======
>>>>>>> e9ffeb1c
        return output

    def __setitem__(self, k: SeqStrType, v: Union[T, _NestedMappingType]) -> None:
        """This is a zero-copy operation. The pointer to value if preserved in the
        internal data structure."""
        if isinstance(v, Mapping) and len(v) == 0:
            return
        if not k:
            raise IndexError(
                f"Key for {self.__class__.__name__} cannot be empty. Got {k}."
            )
        k = _flatten_index(k)
        v = self.__class__(v) if isinstance(v, Mapping) else v
        data_ptr = self._data
        for k_indx, key in enumerate(k):
            # this is done to avoid recursion over __setitem__
            if isinstance(data_ptr, NestedDict):
                data_ptr = data_ptr._data
            if k_indx == len(k) - 1:
                data_ptr[key] = v
            elif key not in data_ptr:
                data_ptr[key] = self.__class__()
            data_ptr = data_ptr[key]

    def __iter__(self) -> Iterator[SeqStrType]:
        data_ptr = self._data
        # do a DFS to get all the keys
        stack = [((StrKey(k),), v) for k, v in data_ptr.items()]
        while stack:
            k, v = stack.pop(0)
            if isinstance(v, NestedDict):
                stack = [(k + (StrKey(k2),), v) for k2, v in v._data.items()] + stack
            else:
                yield tuple(k)

    def __delitem__(self, k: SeqStrType) -> None:
        ks, ns = [], []
        data_ptr = self._data
        for k in _flatten_index(k):
            if isinstance(data_ptr, NestedDict):
                data_ptr = data_ptr._data
            if k not in data_ptr:
                raise KeyError(str(ks + [k]))
            ks.append(k)
            ns.append(data_ptr)
            data_ptr = data_ptr[k]

        del ns[-1][ks[-1]]

        for i in reversed(range(len(ks) - 1)):
            if not ns[i + 1]:
                del ns[i][ks[i]]

    def __len__(self) -> int:
        """Returns the number of leaf nodes in the `NestedDict` that
        are not of type Mappings.
        """

        # do a DFS to count the number of leaf nodes
        count = 0
        stack = [self._data]
        while stack:
            node = stack.pop()
            if isinstance(node, NestedDict):
                node = node._data
            if isinstance(node, Mapping):
                stack.extend(node.values())
            else:
                count += 1

        return count

    def __str__(self) -> str:
        return str(self.asdict())

    def __repr__(self) -> str:
        return f"NestedDict({repr(self._data)})"

    def filter(
        self,
        other: Union[Sequence[SeqStrType], "NestedDict"],
        ignore_missing: bool = False,
    ) -> "NestedDict[T]":
        """Returns a NestedDict with only entries present in `other`.
        The values in the `other` NestedDict are ignored. Only the keys are used.

        Args:
            other: a NestedDict or a sequence of keys to filter by.
            ignore_missing: if True, ignore missing keys in `other`.

        Returns:
            A NestedDict with only keys present in `other`.
        """
        output = self.__class__()
        if isinstance(other, Sequence):
            keys = other
        else:
            keys = other.keys()
        for k in keys:
            if k not in self:
                if not ignore_missing:
                    raise KeyError(k)
            else:
                output[k] = self.get(k)
        return output

    def asdict(self) -> _NestedDictType:
        """Returns a dictionary representation of the NestedDict."""
        output = dict()
        for k, v in self._data.items():
            if isinstance(v, NestedDict):
                output[k] = v.asdict()
            else:
                output[k] = v
        return output

    def copy(self) -> "NestedDict[T]":
        """Returns a shallow copy of the NestedDict."""
        return NestedDict(self.items())

    def __copy__(self) -> "NestedDict[T]":
        return self.copy()

    def shallow_keys(self) -> AbstractSet[str]:
        """Returns a set of the keys at the top level of the NestedDict."""
        return self._data.keys()<|MERGE_RESOLUTION|>--- conflicted
+++ resolved
@@ -85,11 +85,7 @@
             >>>                             #            'b': {'c': 200, 'd': 300}}
             >>> # Getting elements, possibly nested:
             >>> print(foo_dict['b', 'c'])   # 200
-<<<<<<< HEAD
-            >>> print(foo_dict['b']) # IndexError
-=======
             >>> print(foo_dict['b'])        # {'c': 200, 'd': 300}
->>>>>>> e9ffeb1c
             >>> print(foo_dict.get('b'))    # {'c': 200, 'd': 300}
             >>> print(foo_dict) # {'a': 100, 'b': {'c': 200, 'd': 300}}
             >>> # Converting to a dict:
@@ -184,16 +180,6 @@
 
     def __getitem__(self, k: SeqStrType) -> T:
         output = self.get(k)
-<<<<<<< HEAD
-        if isinstance(output, NestedDict):
-            raise IndexError(
-                f"Key `{k}` is not a complete key in the given "
-                f"{self.__class__.__name__}. It results in a container "
-                f"with subkeys {set(output.keys())}. To get partial indexing, "
-                f"use {self.__class__.__name__}.get(key) instead."
-            )
-=======
->>>>>>> e9ffeb1c
         return output
 
     def __setitem__(self, k: SeqStrType, v: Union[T, _NestedMappingType]) -> None:
