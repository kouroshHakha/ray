--- conflicted
+++ resolved
@@ -79,11 +79,6 @@
       </TableCell>
       <TableCell align="center">
         <Tooltip title={raylet.nodeId} arrow interactive>
-<<<<<<< HEAD
-          <Link to={`nodes/${raylet.nodeId}`} className={classes.idCol}>
-            {raylet.nodeId}
-          </Link>
-=======
           <div>
             <NodeLink
               nodeId={raylet.nodeId}
@@ -91,7 +86,6 @@
               className={classes.idCol}
             />
           </div>
->>>>>>> 083aa7a0
         </Tooltip>
       </TableCell>
       <TableCell align="center">
